--- conflicted
+++ resolved
@@ -35,10 +35,6 @@
 	return (user_id * AID_USER_OFFSET) + (app_id % AID_USER_OFFSET);
 }
 
-<<<<<<< HEAD
-static inline gid_t multiuser_get_ext_cache_gid(uid_t uid)
-{
-=======
 static inline bool uid_is_app(uid_t uid)
 {
 	appid_t appid = uid % AID_USER_OFFSET;
@@ -48,7 +44,6 @@
 
 static inline gid_t multiuser_get_ext_cache_gid(uid_t uid)
 {
->>>>>>> 2d82cd56
 	return uid - AID_APP_START + AID_EXT_CACHE_GID_START;
 }
 
