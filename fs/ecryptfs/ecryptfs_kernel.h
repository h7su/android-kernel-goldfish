/**
 * eCryptfs: Linux filesystem encryption layer
 * Kernel declarations.
 *
 * Copyright (C) 1997-2003 Erez Zadok
 * Copyright (C) 2001-2003 Stony Brook University
 * Copyright (C) 2004-2008 International Business Machines Corp.
 *   Author(s): Michael A. Halcrow <mahalcro@us.ibm.com>
 *              Trevor S. Highland <trevor.highland@gmail.com>
 *              Tyler Hicks <tyhicks@ou.edu>
 *
 * This program is free software; you can redistribute it and/or
 * modify it under the terms of the GNU General Public License as
 * published by the Free Software Foundation; either version 2 of the
 * License, or (at your option) any later version.
 *
 * This program is distributed in the hope that it will be useful, but
 * WITHOUT ANY WARRANTY; without even the implied warranty of
 * MERCHANTABILITY or FITNESS FOR A PARTICULAR PURPOSE.  See the GNU
 * General Public License for more details.
 *
 * You should have received a copy of the GNU General Public License
 * along with this program; if not, write to the Free Software
 * Foundation, Inc., 59 Temple Place - Suite 330, Boston, MA
 * 02111-1307, USA.
 */

#ifndef ECRYPTFS_KERNEL_H
#define ECRYPTFS_KERNEL_H

#include <crypto/skcipher.h>
#include <keys/user-type.h>
#include <keys/encrypted-type.h>
#include <linux/fs.h>
#include <linux/fs_stack.h>
#include <linux/namei.h>
#include <linux/scatterlist.h>
#include <linux/hash.h>
#include <linux/nsproxy.h>
#include <linux/backing-dev.h>
#include <linux/ecryptfs.h>

#define ECRYPTFS_DEFAULT_IV_BYTES 16
#define ECRYPTFS_DEFAULT_EXTENT_SIZE 4096
#define ECRYPTFS_MINIMUM_HEADER_EXTENT_SIZE 8192
#define ECRYPTFS_DEFAULT_MSG_CTX_ELEMS 32
#define ECRYPTFS_DEFAULT_SEND_TIMEOUT HZ
#define ECRYPTFS_MAX_MSG_CTX_TTL (HZ*3)
#define ECRYPTFS_DEFAULT_NUM_USERS 4
#define ECRYPTFS_MAX_NUM_USERS 32768
#define ECRYPTFS_XATTR_NAME "user.ecryptfs"

void ecryptfs_dump_auth_tok(struct ecryptfs_auth_tok *auth_tok);
extern void ecryptfs_to_hex(char *dst, char *src, size_t src_size);
extern void ecryptfs_from_hex(char *dst, char *src, int dst_size);

struct ecryptfs_key_record {
	unsigned char type;
	size_t enc_key_size;
	unsigned char sig[ECRYPTFS_SIG_SIZE];
	unsigned char enc_key[ECRYPTFS_MAX_ENCRYPTED_KEY_BYTES];
};

struct ecryptfs_auth_tok_list {
	struct ecryptfs_auth_tok *auth_tok;
	struct list_head list;
};

struct ecryptfs_crypt_stat;
struct ecryptfs_mount_crypt_stat;

struct ecryptfs_page_crypt_context {
	struct page *page;
#define ECRYPTFS_PREPARE_COMMIT_MODE 0
#define ECRYPTFS_WRITEPAGE_MODE      1
	unsigned int mode;
	union {
		struct file *lower_file;
		struct writeback_control *wbc;
	} param;
};

#if defined(CONFIG_ENCRYPTED_KEYS) || defined(CONFIG_ENCRYPTED_KEYS_MODULE)
static inline struct ecryptfs_auth_tok *
ecryptfs_get_encrypted_key_payload_data(struct key *key)
{
	struct encrypted_key_payload *payload;

	if (key->type != &key_type_encrypted)
		return NULL;

	payload = key->payload.data[0];
	if (!payload)
		return ERR_PTR(-EKEYREVOKED);

	return (struct ecryptfs_auth_tok *)payload->payload_data;
}

static inline struct key *ecryptfs_get_encrypted_key(char *sig)
{
	return request_key(&key_type_encrypted, sig, NULL);
}

#else
static inline struct ecryptfs_auth_tok *
ecryptfs_get_encrypted_key_payload_data(struct key *key)
{
	return NULL;
}

static inline struct key *ecryptfs_get_encrypted_key(char *sig)
{
	return ERR_PTR(-ENOKEY);
}

#endif /* CONFIG_ENCRYPTED_KEYS */

static inline struct ecryptfs_auth_tok *
ecryptfs_get_key_payload_data(struct key *key)
{
	struct ecryptfs_auth_tok *auth_tok;
	const struct user_key_payload *ukp;

	auth_tok = ecryptfs_get_encrypted_key_payload_data(key);
<<<<<<< HEAD
	if (!auth_tok)
		return (struct ecryptfs_auth_tok *)user_key_payload_locked(key)->data;
	else
=======
	if (auth_tok)
>>>>>>> 06b639e5
		return auth_tok;

	ukp = user_key_payload(key);
	if (!ukp)
		return ERR_PTR(-EKEYREVOKED);

	return (struct ecryptfs_auth_tok *)ukp->data;
}

#define ECRYPTFS_MAX_KEYSET_SIZE 1024
#define ECRYPTFS_MAX_CIPHER_NAME_SIZE 31
#define ECRYPTFS_MAX_NUM_ENC_KEYS 64
#define ECRYPTFS_MAX_IV_BYTES 16	/* 128 bits */
#define ECRYPTFS_SALT_BYTES 2
#define MAGIC_ECRYPTFS_MARKER 0x3c81b7f5
#define MAGIC_ECRYPTFS_MARKER_SIZE_BYTES 8	/* 4*2 */
#define ECRYPTFS_FILE_SIZE_BYTES (sizeof(u64))
#define ECRYPTFS_SIZE_AND_MARKER_BYTES (ECRYPTFS_FILE_SIZE_BYTES \
					+ MAGIC_ECRYPTFS_MARKER_SIZE_BYTES)
#define ECRYPTFS_DEFAULT_CIPHER "aes"
#define ECRYPTFS_DEFAULT_KEY_BYTES 16
#define ECRYPTFS_DEFAULT_HASH "md5"
#define ECRYPTFS_TAG_70_DIGEST ECRYPTFS_DEFAULT_HASH
#define ECRYPTFS_TAG_1_PACKET_TYPE 0x01
#define ECRYPTFS_TAG_3_PACKET_TYPE 0x8C
#define ECRYPTFS_TAG_11_PACKET_TYPE 0xED
#define ECRYPTFS_TAG_64_PACKET_TYPE 0x40
#define ECRYPTFS_TAG_65_PACKET_TYPE 0x41
#define ECRYPTFS_TAG_66_PACKET_TYPE 0x42
#define ECRYPTFS_TAG_67_PACKET_TYPE 0x43
#define ECRYPTFS_TAG_70_PACKET_TYPE 0x46 /* FNEK-encrypted filename
					  * as dentry name */
#define ECRYPTFS_TAG_71_PACKET_TYPE 0x47 /* FNEK-encrypted filename in
					  * metadata */
#define ECRYPTFS_TAG_72_PACKET_TYPE 0x48 /* FEK-encrypted filename as
					  * dentry name */
#define ECRYPTFS_TAG_73_PACKET_TYPE 0x49 /* FEK-encrypted filename as
					  * metadata */
#define ECRYPTFS_MIN_PKT_LEN_SIZE 1 /* Min size to specify packet length */
#define ECRYPTFS_MAX_PKT_LEN_SIZE 2 /* Pass at least this many bytes to
				     * ecryptfs_parse_packet_length() and
				     * ecryptfs_write_packet_length()
				     */
/* Constraint: ECRYPTFS_FILENAME_MIN_RANDOM_PREPEND_BYTES >=
 * ECRYPTFS_MAX_IV_BYTES */
#define ECRYPTFS_FILENAME_MIN_RANDOM_PREPEND_BYTES 16
#define ECRYPTFS_NON_NULL 0x42 /* A reasonable substitute for NULL */
#define MD5_DIGEST_SIZE 16
#define ECRYPTFS_TAG_70_DIGEST_SIZE MD5_DIGEST_SIZE
#define ECRYPTFS_TAG_70_MIN_METADATA_SIZE (1 + ECRYPTFS_MIN_PKT_LEN_SIZE \
					   + ECRYPTFS_SIG_SIZE + 1 + 1)
#define ECRYPTFS_TAG_70_MAX_METADATA_SIZE (1 + ECRYPTFS_MAX_PKT_LEN_SIZE \
					   + ECRYPTFS_SIG_SIZE + 1 + 1)
#define ECRYPTFS_FEK_ENCRYPTED_FILENAME_PREFIX "ECRYPTFS_FEK_ENCRYPTED."
#define ECRYPTFS_FEK_ENCRYPTED_FILENAME_PREFIX_SIZE 23
#define ECRYPTFS_FNEK_ENCRYPTED_FILENAME_PREFIX "ECRYPTFS_FNEK_ENCRYPTED."
#define ECRYPTFS_FNEK_ENCRYPTED_FILENAME_PREFIX_SIZE 24
#define ECRYPTFS_ENCRYPTED_DENTRY_NAME_LEN (18 + 1 + 4 + 1 + 32)

#ifdef CONFIG_ECRYPT_FS_MESSAGING
# define ECRYPTFS_VERSIONING_MASK_MESSAGING (ECRYPTFS_VERSIONING_DEVMISC \
					     | ECRYPTFS_VERSIONING_PUBKEY)
#else
# define ECRYPTFS_VERSIONING_MASK_MESSAGING 0
#endif

#define ECRYPTFS_VERSIONING_MASK (ECRYPTFS_VERSIONING_PASSPHRASE \
				  | ECRYPTFS_VERSIONING_PLAINTEXT_PASSTHROUGH \
				  | ECRYPTFS_VERSIONING_XATTR \
				  | ECRYPTFS_VERSIONING_MULTKEY \
				  | ECRYPTFS_VERSIONING_MASK_MESSAGING \
				  | ECRYPTFS_VERSIONING_FILENAME_ENCRYPTION)
struct ecryptfs_key_sig {
	struct list_head crypt_stat_list;
	char keysig[ECRYPTFS_SIG_SIZE_HEX + 1];
};

struct ecryptfs_filename {
	struct list_head crypt_stat_list;
#define ECRYPTFS_FILENAME_CONTAINS_DECRYPTED 0x00000001
	u32 flags;
	u32 seq_no;
	char *filename;
	char *encrypted_filename;
	size_t filename_size;
	size_t encrypted_filename_size;
	char fnek_sig[ECRYPTFS_SIG_SIZE_HEX];
	char dentry_name[ECRYPTFS_ENCRYPTED_DENTRY_NAME_LEN + 1];
};

/**
 * This is the primary struct associated with each encrypted file.
 *
 * TODO: cache align/pack?
 */
struct ecryptfs_crypt_stat {
#define ECRYPTFS_STRUCT_INITIALIZED   0x00000001
#define ECRYPTFS_POLICY_APPLIED       0x00000002
#define ECRYPTFS_ENCRYPTED            0x00000004
#define ECRYPTFS_SECURITY_WARNING     0x00000008
#define ECRYPTFS_ENABLE_HMAC          0x00000010
#define ECRYPTFS_ENCRYPT_IV_PAGES     0x00000020
#define ECRYPTFS_KEY_VALID            0x00000040
#define ECRYPTFS_METADATA_IN_XATTR    0x00000080
#define ECRYPTFS_VIEW_AS_ENCRYPTED    0x00000100
#define ECRYPTFS_KEY_SET              0x00000200
#define ECRYPTFS_ENCRYPT_FILENAMES    0x00000400
#define ECRYPTFS_ENCFN_USE_MOUNT_FNEK 0x00000800
#define ECRYPTFS_ENCFN_USE_FEK        0x00001000
#define ECRYPTFS_UNLINK_SIGS          0x00002000
#define ECRYPTFS_I_SIZE_INITIALIZED   0x00004000
	u32 flags;
	unsigned int file_version;
	size_t iv_bytes;
	size_t metadata_size;
	size_t extent_size; /* Data extent size; default is 4096 */
	size_t key_size;
	size_t extent_shift;
	unsigned int extent_mask;
	struct ecryptfs_mount_crypt_stat *mount_crypt_stat;
	struct crypto_skcipher *tfm;
	struct crypto_shash *hash_tfm; /* Crypto context for generating
					* the initialization vectors */
	unsigned char cipher[ECRYPTFS_MAX_CIPHER_NAME_SIZE + 1];
	unsigned char key[ECRYPTFS_MAX_KEY_BYTES];
	unsigned char root_iv[ECRYPTFS_MAX_IV_BYTES];
	struct list_head keysig_list;
	struct mutex keysig_list_mutex;
	struct mutex cs_tfm_mutex;
	struct mutex cs_mutex;
};

/* inode private data. */
struct ecryptfs_inode_info {
	struct inode vfs_inode;
	struct inode *wii_inode;
	struct mutex lower_file_mutex;
	atomic_t lower_file_count;
	struct file *lower_file;
	struct ecryptfs_crypt_stat crypt_stat;
};

/* dentry private data. Each dentry must keep track of a lower
 * vfsmount too. */
struct ecryptfs_dentry_info {
	struct path lower_path;
	union {
		struct ecryptfs_crypt_stat *crypt_stat;
		struct rcu_head rcu;
	};
};

/**
 * ecryptfs_global_auth_tok - A key used to encrypt all new files under the mountpoint
 * @flags: Status flags
 * @mount_crypt_stat_list: These auth_toks hang off the mount-wide
 *                         cryptographic context. Every time a new
 *                         inode comes into existence, eCryptfs copies
 *                         the auth_toks on that list to the set of
 *                         auth_toks on the inode's crypt_stat
 * @global_auth_tok_key: The key from the user's keyring for the sig
 * @global_auth_tok: The key contents
 * @sig: The key identifier
 *
 * ecryptfs_global_auth_tok structs refer to authentication token keys
 * in the user keyring that apply to newly created files. A list of
 * these objects hangs off of the mount_crypt_stat struct for any
 * given eCryptfs mount. This struct maintains a reference to both the
 * key contents and the key itself so that the key can be put on
 * unmount.
 */
struct ecryptfs_global_auth_tok {
#define ECRYPTFS_AUTH_TOK_INVALID 0x00000001
#define ECRYPTFS_AUTH_TOK_FNEK    0x00000002
	u32 flags;
	struct list_head mount_crypt_stat_list;
	struct key *global_auth_tok_key;
	unsigned char sig[ECRYPTFS_SIG_SIZE_HEX + 1];
};

/**
 * ecryptfs_key_tfm - Persistent key tfm
 * @key_tfm: crypto API handle to the key
 * @key_size: Key size in bytes
 * @key_tfm_mutex: Mutex to ensure only one operation in eCryptfs is
 *                 using the persistent TFM at any point in time
 * @key_tfm_list: Handle to hang this off the module-wide TFM list
 * @cipher_name: String name for the cipher for this TFM
 *
 * Typically, eCryptfs will use the same ciphers repeatedly throughout
 * the course of its operations. In order to avoid unnecessarily
 * destroying and initializing the same cipher repeatedly, eCryptfs
 * keeps a list of crypto API contexts around to use when needed.
 */
struct ecryptfs_key_tfm {
	struct crypto_skcipher *key_tfm;
	size_t key_size;
	struct mutex key_tfm_mutex;
	struct list_head key_tfm_list;
	unsigned char cipher_name[ECRYPTFS_MAX_CIPHER_NAME_SIZE + 1];
};

extern struct mutex key_tfm_list_mutex;

/**
 * This struct is to enable a mount-wide passphrase/salt combo. This
 * is more or less a stopgap to provide similar functionality to other
 * crypto filesystems like EncFS or CFS until full policy support is
 * implemented in eCryptfs.
 */
struct ecryptfs_mount_crypt_stat {
	/* Pointers to memory we do not own, do not free these */
#define ECRYPTFS_PLAINTEXT_PASSTHROUGH_ENABLED 0x00000001
#define ECRYPTFS_XATTR_METADATA_ENABLED        0x00000002
#define ECRYPTFS_ENCRYPTED_VIEW_ENABLED        0x00000004
#define ECRYPTFS_MOUNT_CRYPT_STAT_INITIALIZED  0x00000008
#define ECRYPTFS_GLOBAL_ENCRYPT_FILENAMES      0x00000010
#define ECRYPTFS_GLOBAL_ENCFN_USE_MOUNT_FNEK   0x00000020
#define ECRYPTFS_GLOBAL_ENCFN_USE_FEK          0x00000040
#define ECRYPTFS_GLOBAL_MOUNT_AUTH_TOK_ONLY    0x00000080
	u32 flags;
	struct list_head global_auth_tok_list;
	struct mutex global_auth_tok_list_mutex;
	size_t global_default_cipher_key_size;
	size_t global_default_fn_cipher_key_bytes;
	unsigned char global_default_cipher_name[ECRYPTFS_MAX_CIPHER_NAME_SIZE
						 + 1];
	unsigned char global_default_fn_cipher_name[
		ECRYPTFS_MAX_CIPHER_NAME_SIZE + 1];
	char global_default_fnek_sig[ECRYPTFS_SIG_SIZE_HEX + 1];
};

/* superblock private data. */
struct ecryptfs_sb_info {
	struct super_block *wsi_sb;
	struct ecryptfs_mount_crypt_stat mount_crypt_stat;
	struct backing_dev_info bdi;
};

/* file private data. */
struct ecryptfs_file_info {
	struct file *wfi_file;
	struct ecryptfs_crypt_stat *crypt_stat;
};

/* auth_tok <=> encrypted_session_key mappings */
struct ecryptfs_auth_tok_list_item {
	unsigned char encrypted_session_key[ECRYPTFS_MAX_KEY_BYTES];
	struct list_head list;
	struct ecryptfs_auth_tok auth_tok;
};

struct ecryptfs_message {
	/* Can never be greater than ecryptfs_message_buf_len */
	/* Used to find the parent msg_ctx */
	/* Inherits from msg_ctx->index */
	u32 index;
	u32 data_len;
	u8 data[];
};

struct ecryptfs_msg_ctx {
#define ECRYPTFS_MSG_CTX_STATE_FREE     0x01
#define ECRYPTFS_MSG_CTX_STATE_PENDING  0x02
#define ECRYPTFS_MSG_CTX_STATE_DONE     0x03
#define ECRYPTFS_MSG_CTX_STATE_NO_REPLY 0x04
	u8 state;
#define ECRYPTFS_MSG_HELO 100
#define ECRYPTFS_MSG_QUIT 101
#define ECRYPTFS_MSG_REQUEST 102
#define ECRYPTFS_MSG_RESPONSE 103
	u8 type;
	u32 index;
	/* Counter converts to a sequence number. Each message sent
	 * out for which we expect a response has an associated
	 * sequence number. The response must have the same sequence
	 * number as the counter for the msg_stc for the message to be
	 * valid. */
	u32 counter;
	size_t msg_size;
	struct ecryptfs_message *msg;
	struct task_struct *task;
	struct list_head node;
	struct list_head daemon_out_list;
	struct mutex mux;
};

struct ecryptfs_daemon {
#define ECRYPTFS_DAEMON_IN_READ      0x00000001
#define ECRYPTFS_DAEMON_IN_POLL      0x00000002
#define ECRYPTFS_DAEMON_ZOMBIE       0x00000004
#define ECRYPTFS_DAEMON_MISCDEV_OPEN 0x00000008
	u32 flags;
	u32 num_queued_msg_ctx;
	struct file *file;
	struct mutex mux;
	struct list_head msg_ctx_out_queue;
	wait_queue_head_t wait;
	struct hlist_node euid_chain;
};

#ifdef CONFIG_ECRYPT_FS_MESSAGING
extern struct mutex ecryptfs_daemon_hash_mux;
#endif

static inline size_t
ecryptfs_lower_header_size(struct ecryptfs_crypt_stat *crypt_stat)
{
	if (crypt_stat->flags & ECRYPTFS_METADATA_IN_XATTR)
		return 0;
	return crypt_stat->metadata_size;
}

static inline struct ecryptfs_file_info *
ecryptfs_file_to_private(struct file *file)
{
	return file->private_data;
}

static inline void
ecryptfs_set_file_private(struct file *file,
			  struct ecryptfs_file_info *file_info)
{
	file->private_data = file_info;
}

static inline struct file *ecryptfs_file_to_lower(struct file *file)
{
	return ((struct ecryptfs_file_info *)file->private_data)->wfi_file;
}

static inline void
ecryptfs_set_file_lower(struct file *file, struct file *lower_file)
{
	((struct ecryptfs_file_info *)file->private_data)->wfi_file =
		lower_file;
}

static inline struct ecryptfs_inode_info *
ecryptfs_inode_to_private(struct inode *inode)
{
	return container_of(inode, struct ecryptfs_inode_info, vfs_inode);
}

static inline struct inode *ecryptfs_inode_to_lower(struct inode *inode)
{
	return ecryptfs_inode_to_private(inode)->wii_inode;
}

static inline void
ecryptfs_set_inode_lower(struct inode *inode, struct inode *lower_inode)
{
	ecryptfs_inode_to_private(inode)->wii_inode = lower_inode;
}

static inline struct ecryptfs_sb_info *
ecryptfs_superblock_to_private(struct super_block *sb)
{
	return (struct ecryptfs_sb_info *)sb->s_fs_info;
}

static inline void
ecryptfs_set_superblock_private(struct super_block *sb,
				struct ecryptfs_sb_info *sb_info)
{
	sb->s_fs_info = sb_info;
}

static inline struct super_block *
ecryptfs_superblock_to_lower(struct super_block *sb)
{
	return ((struct ecryptfs_sb_info *)sb->s_fs_info)->wsi_sb;
}

static inline void
ecryptfs_set_superblock_lower(struct super_block *sb,
			      struct super_block *lower_sb)
{
	((struct ecryptfs_sb_info *)sb->s_fs_info)->wsi_sb = lower_sb;
}

static inline struct ecryptfs_dentry_info *
ecryptfs_dentry_to_private(struct dentry *dentry)
{
	return (struct ecryptfs_dentry_info *)dentry->d_fsdata;
}

static inline void
ecryptfs_set_dentry_private(struct dentry *dentry,
			    struct ecryptfs_dentry_info *dentry_info)
{
	dentry->d_fsdata = dentry_info;
}

static inline struct dentry *
ecryptfs_dentry_to_lower(struct dentry *dentry)
{
	return ((struct ecryptfs_dentry_info *)dentry->d_fsdata)->lower_path.dentry;
}

static inline struct vfsmount *
ecryptfs_dentry_to_lower_mnt(struct dentry *dentry)
{
	return ((struct ecryptfs_dentry_info *)dentry->d_fsdata)->lower_path.mnt;
}

static inline struct path *
ecryptfs_dentry_to_lower_path(struct dentry *dentry)
{
	return &((struct ecryptfs_dentry_info *)dentry->d_fsdata)->lower_path;
}

#define ecryptfs_printk(type, fmt, arg...) \
        __ecryptfs_printk(type "%s: " fmt, __func__, ## arg);
__printf(1, 2)
void __ecryptfs_printk(const char *fmt, ...);

extern const struct file_operations ecryptfs_main_fops;
extern const struct file_operations ecryptfs_dir_fops;
extern const struct inode_operations ecryptfs_main_iops;
extern const struct inode_operations ecryptfs_dir_iops;
extern const struct inode_operations ecryptfs_symlink_iops;
extern const struct super_operations ecryptfs_sops;
extern const struct dentry_operations ecryptfs_dops;
extern const struct address_space_operations ecryptfs_aops;
extern int ecryptfs_verbosity;
extern unsigned int ecryptfs_message_buf_len;
extern signed long ecryptfs_message_wait_timeout;
extern unsigned int ecryptfs_number_of_users;

extern struct kmem_cache *ecryptfs_auth_tok_list_item_cache;
extern struct kmem_cache *ecryptfs_file_info_cache;
extern struct kmem_cache *ecryptfs_dentry_info_cache;
extern struct kmem_cache *ecryptfs_inode_info_cache;
extern struct kmem_cache *ecryptfs_sb_info_cache;
extern struct kmem_cache *ecryptfs_header_cache;
extern struct kmem_cache *ecryptfs_xattr_cache;
extern struct kmem_cache *ecryptfs_key_record_cache;
extern struct kmem_cache *ecryptfs_key_sig_cache;
extern struct kmem_cache *ecryptfs_global_auth_tok_cache;
extern struct kmem_cache *ecryptfs_key_tfm_cache;

struct inode *ecryptfs_get_inode(struct inode *lower_inode,
				 struct super_block *sb);
void ecryptfs_i_size_init(const char *page_virt, struct inode *inode);
int ecryptfs_initialize_file(struct dentry *ecryptfs_dentry,
			     struct inode *ecryptfs_inode);
int ecryptfs_decode_and_decrypt_filename(char **decrypted_name,
					 size_t *decrypted_name_size,
					 struct super_block *sb,
					 const char *name, size_t name_size);
int ecryptfs_fill_zeros(struct file *file, loff_t new_length);
int ecryptfs_encrypt_and_encode_filename(
	char **encoded_name,
	size_t *encoded_name_size,
	struct ecryptfs_mount_crypt_stat *mount_crypt_stat,
	const char *name, size_t name_size);
struct dentry *ecryptfs_lower_dentry(struct dentry *this_dentry);
void ecryptfs_dump_hex(char *data, int bytes);
int virt_to_scatterlist(const void *addr, int size, struct scatterlist *sg,
			int sg_size);
int ecryptfs_compute_root_iv(struct ecryptfs_crypt_stat *crypt_stat);
void ecryptfs_rotate_iv(unsigned char *iv);
int ecryptfs_init_crypt_stat(struct ecryptfs_crypt_stat *crypt_stat);
void ecryptfs_destroy_crypt_stat(struct ecryptfs_crypt_stat *crypt_stat);
void ecryptfs_destroy_mount_crypt_stat(
	struct ecryptfs_mount_crypt_stat *mount_crypt_stat);
int ecryptfs_init_crypt_ctx(struct ecryptfs_crypt_stat *crypt_stat);
int ecryptfs_write_inode_size_to_metadata(struct inode *ecryptfs_inode);
int ecryptfs_encrypt_page(struct page *page);
int ecryptfs_decrypt_page(struct page *page);
int ecryptfs_write_metadata(struct dentry *ecryptfs_dentry,
			    struct inode *ecryptfs_inode);
int ecryptfs_read_metadata(struct dentry *ecryptfs_dentry);
int ecryptfs_new_file_context(struct inode *ecryptfs_inode);
void ecryptfs_write_crypt_stat_flags(char *page_virt,
				     struct ecryptfs_crypt_stat *crypt_stat,
				     size_t *written);
int ecryptfs_read_and_validate_header_region(struct inode *inode);
int ecryptfs_read_and_validate_xattr_region(struct dentry *dentry,
					    struct inode *inode);
u8 ecryptfs_code_for_cipher_string(char *cipher_name, size_t key_bytes);
int ecryptfs_cipher_code_to_string(char *str, u8 cipher_code);
void ecryptfs_set_default_sizes(struct ecryptfs_crypt_stat *crypt_stat);
int ecryptfs_generate_key_packet_set(char *dest_base,
				     struct ecryptfs_crypt_stat *crypt_stat,
				     struct dentry *ecryptfs_dentry,
				     size_t *len, size_t max);
int
ecryptfs_parse_packet_set(struct ecryptfs_crypt_stat *crypt_stat,
			  unsigned char *src, struct dentry *ecryptfs_dentry);
int ecryptfs_truncate(struct dentry *dentry, loff_t new_length);
ssize_t
ecryptfs_getxattr_lower(struct dentry *lower_dentry, struct inode *lower_inode,
			const char *name, void *value, size_t size);
int
ecryptfs_setxattr(struct dentry *dentry, struct inode *inode, const char *name,
		  const void *value, size_t size, int flags);
int ecryptfs_read_xattr_region(char *page_virt, struct inode *ecryptfs_inode);
#ifdef CONFIG_ECRYPT_FS_MESSAGING
int ecryptfs_process_response(struct ecryptfs_daemon *daemon,
			      struct ecryptfs_message *msg, u32 seq);
int ecryptfs_send_message(char *data, int data_len,
			  struct ecryptfs_msg_ctx **msg_ctx);
int ecryptfs_wait_for_response(struct ecryptfs_msg_ctx *msg_ctx,
			       struct ecryptfs_message **emsg);
int ecryptfs_init_messaging(void);
void ecryptfs_release_messaging(void);
#else
static inline int ecryptfs_init_messaging(void)
{
	return 0;
}
static inline void ecryptfs_release_messaging(void)
{ }
static inline int ecryptfs_send_message(char *data, int data_len,
					struct ecryptfs_msg_ctx **msg_ctx)
{
	return -ENOTCONN;
}
static inline int ecryptfs_wait_for_response(struct ecryptfs_msg_ctx *msg_ctx,
					     struct ecryptfs_message **emsg)
{
	return -ENOMSG;
}
#endif

void
ecryptfs_write_header_metadata(char *virt,
			       struct ecryptfs_crypt_stat *crypt_stat,
			       size_t *written);
int ecryptfs_add_keysig(struct ecryptfs_crypt_stat *crypt_stat, char *sig);
int
ecryptfs_add_global_auth_tok(struct ecryptfs_mount_crypt_stat *mount_crypt_stat,
			   char *sig, u32 global_auth_tok_flags);
int ecryptfs_get_global_auth_tok_for_sig(
	struct ecryptfs_global_auth_tok **global_auth_tok,
	struct ecryptfs_mount_crypt_stat *mount_crypt_stat, char *sig);
int
ecryptfs_add_new_key_tfm(struct ecryptfs_key_tfm **key_tfm, char *cipher_name,
			 size_t key_size);
int ecryptfs_init_crypto(void);
int ecryptfs_destroy_crypto(void);
int ecryptfs_tfm_exists(char *cipher_name, struct ecryptfs_key_tfm **key_tfm);
int ecryptfs_get_tfm_and_mutex_for_cipher_name(struct crypto_skcipher **tfm,
					       struct mutex **tfm_mutex,
					       char *cipher_name);
int ecryptfs_keyring_auth_tok_for_sig(struct key **auth_tok_key,
				      struct ecryptfs_auth_tok **auth_tok,
				      char *sig);
int ecryptfs_write_lower(struct inode *ecryptfs_inode, char *data,
			 loff_t offset, size_t size);
int ecryptfs_write_lower_page_segment(struct inode *ecryptfs_inode,
				      struct page *page_for_lower,
				      size_t offset_in_page, size_t size);
int ecryptfs_write(struct inode *inode, char *data, loff_t offset, size_t size);
int ecryptfs_read_lower(char *data, loff_t offset, size_t size,
			struct inode *ecryptfs_inode);
int ecryptfs_read_lower_page_segment(struct page *page_for_ecryptfs,
				     pgoff_t page_index,
				     size_t offset_in_page, size_t size,
				     struct inode *ecryptfs_inode);
struct page *ecryptfs_get_locked_page(struct inode *inode, loff_t index);
int ecryptfs_parse_packet_length(unsigned char *data, size_t *size,
				 size_t *length_size);
int ecryptfs_write_packet_length(char *dest, size_t size,
				 size_t *packet_size_length);
#ifdef CONFIG_ECRYPT_FS_MESSAGING
int ecryptfs_init_ecryptfs_miscdev(void);
void ecryptfs_destroy_ecryptfs_miscdev(void);
int ecryptfs_send_miscdev(char *data, size_t data_size,
			  struct ecryptfs_msg_ctx *msg_ctx, u8 msg_type,
			  u16 msg_flags, struct ecryptfs_daemon *daemon);
void ecryptfs_msg_ctx_alloc_to_free(struct ecryptfs_msg_ctx *msg_ctx);
int
ecryptfs_spawn_daemon(struct ecryptfs_daemon **daemon, struct file *file);
int ecryptfs_exorcise_daemon(struct ecryptfs_daemon *daemon);
int ecryptfs_find_daemon_by_euid(struct ecryptfs_daemon **daemon);
#endif
int ecryptfs_init_kthread(void);
void ecryptfs_destroy_kthread(void);
int ecryptfs_privileged_open(struct file **lower_file,
			     struct dentry *lower_dentry,
			     struct vfsmount *lower_mnt,
			     const struct cred *cred);
int ecryptfs_get_lower_file(struct dentry *dentry, struct inode *inode);
void ecryptfs_put_lower_file(struct inode *inode);
int
ecryptfs_write_tag_70_packet(char *dest, size_t *remaining_bytes,
			     size_t *packet_size,
			     struct ecryptfs_mount_crypt_stat *mount_crypt_stat,
			     char *filename, size_t filename_size);
int
ecryptfs_parse_tag_70_packet(char **filename, size_t *filename_size,
			     size_t *packet_size,
			     struct ecryptfs_mount_crypt_stat *mount_crypt_stat,
			     char *data, size_t max_packet_size);
int ecryptfs_set_f_namelen(long *namelen, long lower_namelen,
			   struct ecryptfs_mount_crypt_stat *mount_crypt_stat);
int ecryptfs_derive_iv(char *iv, struct ecryptfs_crypt_stat *crypt_stat,
		       loff_t offset);

extern const struct xattr_handler *ecryptfs_xattr_handlers[];

#endif /* #ifndef ECRYPTFS_KERNEL_H */<|MERGE_RESOLUTION|>--- conflicted
+++ resolved
@@ -122,16 +122,10 @@
 	const struct user_key_payload *ukp;
 
 	auth_tok = ecryptfs_get_encrypted_key_payload_data(key);
-<<<<<<< HEAD
-	if (!auth_tok)
-		return (struct ecryptfs_auth_tok *)user_key_payload_locked(key)->data;
-	else
-=======
 	if (auth_tok)
->>>>>>> 06b639e5
 		return auth_tok;
 
-	ukp = user_key_payload(key);
+	ukp = user_key_payload_locked(key);
 	if (!ukp)
 		return ERR_PTR(-EKEYREVOKED);
 
