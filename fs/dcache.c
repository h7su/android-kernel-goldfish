--- conflicted
+++ resolved
@@ -495,11 +495,7 @@
 	}
 	/* if it was on the hash then remove it */
 	__d_drop(dentry);
-<<<<<<< HEAD
-	list_del(&dentry->d_child);
-=======
 	__list_del_entry(&dentry->d_child);
->>>>>>> 39ca4845
 	/*
 	 * Inform d_walk() that we are no longer attached to the
 	 * dentry tree
@@ -1106,10 +1102,6 @@
 			next = next->next;
 		}
 		rcu_read_unlock();
-<<<<<<< HEAD
-		next = child->d_child.next;
-=======
->>>>>>> 39ca4845
 		goto resume;
 	}
 	if (need_seqretry(&rename_lock, seq))
