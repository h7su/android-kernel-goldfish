#ifndef _LINUX_PRCTL_H
#define _LINUX_PRCTL_H

/* Values to pass as first argument to prctl() */

#define PR_SET_PDEATHSIG  1  /* Second arg is a signal */
#define PR_GET_PDEATHSIG  2  /* Second arg is a ptr to return the signal */

/* Get/set current->mm->dumpable */
#define PR_GET_DUMPABLE   3
#define PR_SET_DUMPABLE   4

/* Get/set unaligned access control bits (if meaningful) */
#define PR_GET_UNALIGN	  5
#define PR_SET_UNALIGN	  6
# define PR_UNALIGN_NOPRINT	1	/* silently fix up unaligned user accesses */
# define PR_UNALIGN_SIGBUS	2	/* generate SIGBUS on unaligned user access */

/* Get/set whether or not to drop capabilities on setuid() away from
 * uid 0 (as per security/commoncap.c) */
#define PR_GET_KEEPCAPS   7
#define PR_SET_KEEPCAPS   8

/* Get/set floating-point emulation control bits (if meaningful) */
#define PR_GET_FPEMU  9
#define PR_SET_FPEMU 10
# define PR_FPEMU_NOPRINT	1	/* silently emulate fp operations accesses */
# define PR_FPEMU_SIGFPE	2	/* don't emulate fp operations, send SIGFPE instead */

/* Get/set floating-point exception mode (if meaningful) */
#define PR_GET_FPEXC	11
#define PR_SET_FPEXC	12
# define PR_FP_EXC_SW_ENABLE	0x80	/* Use FPEXC for FP exception enables */
# define PR_FP_EXC_DIV		0x010000	/* floating point divide by zero */
# define PR_FP_EXC_OVF		0x020000	/* floating point overflow */
# define PR_FP_EXC_UND		0x040000	/* floating point underflow */
# define PR_FP_EXC_RES		0x080000	/* floating point inexact result */
# define PR_FP_EXC_INV		0x100000	/* floating point invalid operation */
# define PR_FP_EXC_DISABLED	0	/* FP exceptions disabled */
# define PR_FP_EXC_NONRECOV	1	/* async non-recoverable exc. mode */
# define PR_FP_EXC_ASYNC	2	/* async recoverable exception mode */
# define PR_FP_EXC_PRECISE	3	/* precise exception mode */

/* Get/set whether we use statistical process timing or accurate timestamp
 * based process timing */
#define PR_GET_TIMING   13
#define PR_SET_TIMING   14
# define PR_TIMING_STATISTICAL  0       /* Normal, traditional,
                                                   statistical process timing */
# define PR_TIMING_TIMESTAMP    1       /* Accurate timestamp based
                                                   process timing */

#define PR_SET_NAME    15		/* Set process name */
#define PR_GET_NAME    16		/* Get process name */

/* Get/set process endian */
#define PR_GET_ENDIAN	19
#define PR_SET_ENDIAN	20
# define PR_ENDIAN_BIG		0
# define PR_ENDIAN_LITTLE	1	/* True little endian mode */
# define PR_ENDIAN_PPC_LITTLE	2	/* "PowerPC" pseudo little endian */

/* Get/set process seccomp mode */
#define PR_GET_SECCOMP	21
#define PR_SET_SECCOMP	22

/* Get/set the capability bounding set (as per security/commoncap.c) */
#define PR_CAPBSET_READ 23
#define PR_CAPBSET_DROP 24

/* Get/set the process' ability to use the timestamp counter instruction */
#define PR_GET_TSC 25
#define PR_SET_TSC 26
# define PR_TSC_ENABLE		1	/* allow the use of the timestamp counter */
# define PR_TSC_SIGSEGV		2	/* throw a SIGSEGV instead of reading the TSC */

/* Get/set securebits (as per security/commoncap.c) */
#define PR_GET_SECUREBITS 27
#define PR_SET_SECUREBITS 28

/*
 * Get/set the timerslack as used by poll/select/nanosleep
 * A value of 0 means "use default"
 */
#define PR_SET_TIMERSLACK 29
#define PR_GET_TIMERSLACK 30

#define PR_TASK_PERF_EVENTS_DISABLE		31
#define PR_TASK_PERF_EVENTS_ENABLE		32

/*
 * Set early/late kill mode for hwpoison memory corruption.
 * This influences when the process gets killed on a memory corruption.
 */
#define PR_MCE_KILL	33
# define PR_MCE_KILL_CLEAR   0
# define PR_MCE_KILL_SET     1

# define PR_MCE_KILL_LATE    0
# define PR_MCE_KILL_EARLY   1
# define PR_MCE_KILL_DEFAULT 2

#define PR_MCE_KILL_GET 34

/*
 * Tune up process memory map specifics.
 */
#define PR_SET_MM		35
# define PR_SET_MM_START_CODE		1
# define PR_SET_MM_END_CODE		2
# define PR_SET_MM_START_DATA		3
# define PR_SET_MM_END_DATA		4
# define PR_SET_MM_START_STACK		5
# define PR_SET_MM_START_BRK		6
# define PR_SET_MM_BRK			7
# define PR_SET_MM_ARG_START		8
# define PR_SET_MM_ARG_END		9
# define PR_SET_MM_ENV_START		10
# define PR_SET_MM_ENV_END		11
# define PR_SET_MM_AUXV			12
# define PR_SET_MM_EXE_FILE		13

/*
 * Set specific pid that is allowed to ptrace the current task.
 * A value of 0 mean "no process".
 */
#define PR_SET_PTRACER 0x59616d61
# define PR_SET_PTRACER_ANY ((unsigned long)-1)

#define PR_SET_CHILD_SUBREAPER	36
#define PR_GET_CHILD_SUBREAPER	37

/*
 * If no_new_privs is set, then operations that grant new privileges (i.e.
 * execve) will either fail or not grant them.  This affects suid/sgid,
 * file capabilities, and LSMs.
 *
 * Operations that merely manipulate or drop existing privileges (setresuid,
 * capset, etc.) will still work.  Drop those privileges if you want them gone.
 *
 * Changing LSM security domain is considered a new privilege.  So, for example,
 * asking selinux for a specific new context (e.g. with runcon) will result
 * in execve returning -EPERM.
 *
 * See Documentation/prctl/no_new_privs.txt for more details.
 */
#define PR_SET_NO_NEW_PRIVS	38
#define PR_GET_NO_NEW_PRIVS	39

#define PR_GET_TID_ADDRESS	40

/* Sets the timerslack for arbitrary threads
 * arg2 slack value, 0 means "use default"
 * arg3 pid of the thread whose timer slack needs to be set
 */
#define PR_SET_TIMERSLACK_PID 41

#define PR_SET_VMA		0x53564d41
# define PR_SET_VMA_ANON_NAME		0

<<<<<<< HEAD
#define PR_SET_FP_MODE      45
#define PR_GET_FP_MODE      46
# define PR_FP_MODE_FR      (1 << 0)    /* 64b FP registers */
# define PR_FP_MODE_FRE     (1 << 1)    /* 32b compatibility */
=======
/* Control the ambient capability set */
#define PR_CAP_AMBIENT			47
# define PR_CAP_AMBIENT_IS_SET		1
# define PR_CAP_AMBIENT_RAISE		2
# define PR_CAP_AMBIENT_LOWER		3
# define PR_CAP_AMBIENT_CLEAR_ALL	4
>>>>>>> 081cf997

#endif /* _LINUX_PRCTL_H */<|MERGE_RESOLUTION|>--- conflicted
+++ resolved
@@ -158,18 +158,16 @@
 #define PR_SET_VMA		0x53564d41
 # define PR_SET_VMA_ANON_NAME		0
 
-<<<<<<< HEAD
 #define PR_SET_FP_MODE      45
 #define PR_GET_FP_MODE      46
 # define PR_FP_MODE_FR      (1 << 0)    /* 64b FP registers */
 # define PR_FP_MODE_FRE     (1 << 1)    /* 32b compatibility */
-=======
+
 /* Control the ambient capability set */
 #define PR_CAP_AMBIENT			47
 # define PR_CAP_AMBIENT_IS_SET		1
 # define PR_CAP_AMBIENT_RAISE		2
 # define PR_CAP_AMBIENT_LOWER		3
 # define PR_CAP_AMBIENT_CLEAR_ALL	4
->>>>>>> 081cf997
 
 #endif /* _LINUX_PRCTL_H */