/*
 * Driver for Marvell PPv2 network controller for Armada 375 SoC.
 *
 * Copyright (C) 2014 Marvell
 *
 * Marcin Wojtas <mw@semihalf.com>
 *
 * This file is licensed under the terms of the GNU General Public
 * License version 2. This program is licensed "as is" without any
 * warranty of any kind, whether express or implied.
 */

#include <linux/kernel.h>
#include <linux/netdevice.h>
#include <linux/etherdevice.h>
#include <linux/platform_device.h>
#include <linux/skbuff.h>
#include <linux/inetdevice.h>
#include <linux/mbus.h>
#include <linux/module.h>
#include <linux/mfd/syscon.h>
#include <linux/interrupt.h>
#include <linux/cpumask.h>
#include <linux/of.h>
#include <linux/of_irq.h>
#include <linux/of_mdio.h>
#include <linux/of_net.h>
#include <linux/of_address.h>
#include <linux/of_device.h>
#include <linux/phy.h>
#include <linux/phy/phy.h>
#include <linux/clk.h>
#include <linux/hrtimer.h>
#include <linux/ktime.h>
#include <linux/regmap.h>
#include <uapi/linux/ppp_defs.h>
#include <net/ip.h>
#include <net/ipv6.h>
#include <net/tso.h>

/* RX Fifo Registers */
#define MVPP2_RX_DATA_FIFO_SIZE_REG(port)	(0x00 + 4 * (port))
#define MVPP2_RX_ATTR_FIFO_SIZE_REG(port)	(0x20 + 4 * (port))
#define MVPP2_RX_MIN_PKT_SIZE_REG		0x60
#define MVPP2_RX_FIFO_INIT_REG			0x64

/* RX DMA Top Registers */
#define MVPP2_RX_CTRL_REG(port)			(0x140 + 4 * (port))
#define     MVPP2_RX_LOW_LATENCY_PKT_SIZE(s)	(((s) & 0xfff) << 16)
#define     MVPP2_RX_USE_PSEUDO_FOR_CSUM_MASK	BIT(31)
#define MVPP2_POOL_BUF_SIZE_REG(pool)		(0x180 + 4 * (pool))
#define     MVPP2_POOL_BUF_SIZE_OFFSET		5
#define MVPP2_RXQ_CONFIG_REG(rxq)		(0x800 + 4 * (rxq))
#define     MVPP2_SNOOP_PKT_SIZE_MASK		0x1ff
#define     MVPP2_SNOOP_BUF_HDR_MASK		BIT(9)
#define     MVPP2_RXQ_POOL_SHORT_OFFS		20
#define     MVPP21_RXQ_POOL_SHORT_MASK		0x700000
#define     MVPP22_RXQ_POOL_SHORT_MASK		0xf00000
#define     MVPP2_RXQ_POOL_LONG_OFFS		24
#define     MVPP21_RXQ_POOL_LONG_MASK		0x7000000
#define     MVPP22_RXQ_POOL_LONG_MASK		0xf000000
#define     MVPP2_RXQ_PACKET_OFFSET_OFFS	28
#define     MVPP2_RXQ_PACKET_OFFSET_MASK	0x70000000
#define     MVPP2_RXQ_DISABLE_MASK		BIT(31)

/* Parser Registers */
#define MVPP2_PRS_INIT_LOOKUP_REG		0x1000
#define     MVPP2_PRS_PORT_LU_MAX		0xf
#define     MVPP2_PRS_PORT_LU_MASK(port)	(0xff << ((port) * 4))
#define     MVPP2_PRS_PORT_LU_VAL(port, val)	((val) << ((port) * 4))
#define MVPP2_PRS_INIT_OFFS_REG(port)		(0x1004 + ((port) & 4))
#define     MVPP2_PRS_INIT_OFF_MASK(port)	(0x3f << (((port) % 4) * 8))
#define     MVPP2_PRS_INIT_OFF_VAL(port, val)	((val) << (((port) % 4) * 8))
#define MVPP2_PRS_MAX_LOOP_REG(port)		(0x100c + ((port) & 4))
#define     MVPP2_PRS_MAX_LOOP_MASK(port)	(0xff << (((port) % 4) * 8))
#define     MVPP2_PRS_MAX_LOOP_VAL(port, val)	((val) << (((port) % 4) * 8))
#define MVPP2_PRS_TCAM_IDX_REG			0x1100
#define MVPP2_PRS_TCAM_DATA_REG(idx)		(0x1104 + (idx) * 4)
#define     MVPP2_PRS_TCAM_INV_MASK		BIT(31)
#define MVPP2_PRS_SRAM_IDX_REG			0x1200
#define MVPP2_PRS_SRAM_DATA_REG(idx)		(0x1204 + (idx) * 4)
#define MVPP2_PRS_TCAM_CTRL_REG			0x1230
#define     MVPP2_PRS_TCAM_EN_MASK		BIT(0)

/* Classifier Registers */
#define MVPP2_CLS_MODE_REG			0x1800
#define     MVPP2_CLS_MODE_ACTIVE_MASK		BIT(0)
#define MVPP2_CLS_PORT_WAY_REG			0x1810
#define     MVPP2_CLS_PORT_WAY_MASK(port)	(1 << (port))
#define MVPP2_CLS_LKP_INDEX_REG			0x1814
#define     MVPP2_CLS_LKP_INDEX_WAY_OFFS	6
#define MVPP2_CLS_LKP_TBL_REG			0x1818
#define     MVPP2_CLS_LKP_TBL_RXQ_MASK		0xff
#define     MVPP2_CLS_LKP_TBL_LOOKUP_EN_MASK	BIT(25)
#define MVPP2_CLS_FLOW_INDEX_REG		0x1820
#define MVPP2_CLS_FLOW_TBL0_REG			0x1824
#define MVPP2_CLS_FLOW_TBL1_REG			0x1828
#define MVPP2_CLS_FLOW_TBL2_REG			0x182c
#define MVPP2_CLS_OVERSIZE_RXQ_LOW_REG(port)	(0x1980 + ((port) * 4))
#define     MVPP2_CLS_OVERSIZE_RXQ_LOW_BITS	3
#define     MVPP2_CLS_OVERSIZE_RXQ_LOW_MASK	0x7
#define MVPP2_CLS_SWFWD_P2HQ_REG(port)		(0x19b0 + ((port) * 4))
#define MVPP2_CLS_SWFWD_PCTRL_REG		0x19d0
#define     MVPP2_CLS_SWFWD_PCTRL_MASK(port)	(1 << (port))

/* Descriptor Manager Top Registers */
#define MVPP2_RXQ_NUM_REG			0x2040
#define MVPP2_RXQ_DESC_ADDR_REG			0x2044
#define     MVPP22_DESC_ADDR_OFFS		8
#define MVPP2_RXQ_DESC_SIZE_REG			0x2048
#define     MVPP2_RXQ_DESC_SIZE_MASK		0x3ff0
#define MVPP2_RXQ_STATUS_UPDATE_REG(rxq)	(0x3000 + 4 * (rxq))
#define     MVPP2_RXQ_NUM_PROCESSED_OFFSET	0
#define     MVPP2_RXQ_NUM_NEW_OFFSET		16
#define MVPP2_RXQ_STATUS_REG(rxq)		(0x3400 + 4 * (rxq))
#define     MVPP2_RXQ_OCCUPIED_MASK		0x3fff
#define     MVPP2_RXQ_NON_OCCUPIED_OFFSET	16
#define     MVPP2_RXQ_NON_OCCUPIED_MASK		0x3fff0000
#define MVPP2_RXQ_THRESH_REG			0x204c
#define     MVPP2_OCCUPIED_THRESH_OFFSET	0
#define     MVPP2_OCCUPIED_THRESH_MASK		0x3fff
#define MVPP2_RXQ_INDEX_REG			0x2050
#define MVPP2_TXQ_NUM_REG			0x2080
#define MVPP2_TXQ_DESC_ADDR_REG			0x2084
#define MVPP2_TXQ_DESC_SIZE_REG			0x2088
#define     MVPP2_TXQ_DESC_SIZE_MASK		0x3ff0
#define MVPP2_TXQ_THRESH_REG			0x2094
#define	    MVPP2_TXQ_THRESH_OFFSET		16
#define	    MVPP2_TXQ_THRESH_MASK		0x3fff
#define MVPP2_AGGR_TXQ_UPDATE_REG		0x2090
#define MVPP2_TXQ_INDEX_REG			0x2098
#define MVPP2_TXQ_PREF_BUF_REG			0x209c
#define     MVPP2_PREF_BUF_PTR(desc)		((desc) & 0xfff)
#define     MVPP2_PREF_BUF_SIZE_4		(BIT(12) | BIT(13))
#define     MVPP2_PREF_BUF_SIZE_16		(BIT(12) | BIT(14))
#define     MVPP2_PREF_BUF_THRESH(val)		((val) << 17)
#define     MVPP2_TXQ_DRAIN_EN_MASK		BIT(31)
#define MVPP2_TXQ_PENDING_REG			0x20a0
#define     MVPP2_TXQ_PENDING_MASK		0x3fff
#define MVPP2_TXQ_INT_STATUS_REG		0x20a4
#define MVPP2_TXQ_SENT_REG(txq)			(0x3c00 + 4 * (txq))
#define     MVPP2_TRANSMITTED_COUNT_OFFSET	16
#define     MVPP2_TRANSMITTED_COUNT_MASK	0x3fff0000
#define MVPP2_TXQ_RSVD_REQ_REG			0x20b0
#define     MVPP2_TXQ_RSVD_REQ_Q_OFFSET		16
#define MVPP2_TXQ_RSVD_RSLT_REG			0x20b4
#define     MVPP2_TXQ_RSVD_RSLT_MASK		0x3fff
#define MVPP2_TXQ_RSVD_CLR_REG			0x20b8
#define     MVPP2_TXQ_RSVD_CLR_OFFSET		16
#define MVPP2_AGGR_TXQ_DESC_ADDR_REG(cpu)	(0x2100 + 4 * (cpu))
#define     MVPP22_AGGR_TXQ_DESC_ADDR_OFFS	8
#define MVPP2_AGGR_TXQ_DESC_SIZE_REG(cpu)	(0x2140 + 4 * (cpu))
#define     MVPP2_AGGR_TXQ_DESC_SIZE_MASK	0x3ff0
#define MVPP2_AGGR_TXQ_STATUS_REG(cpu)		(0x2180 + 4 * (cpu))
#define     MVPP2_AGGR_TXQ_PENDING_MASK		0x3fff
#define MVPP2_AGGR_TXQ_INDEX_REG(cpu)		(0x21c0 + 4 * (cpu))

/* MBUS bridge registers */
#define MVPP2_WIN_BASE(w)			(0x4000 + ((w) << 2))
#define MVPP2_WIN_SIZE(w)			(0x4020 + ((w) << 2))
#define MVPP2_WIN_REMAP(w)			(0x4040 + ((w) << 2))
#define MVPP2_BASE_ADDR_ENABLE			0x4060

/* AXI Bridge Registers */
#define MVPP22_AXI_BM_WR_ATTR_REG		0x4100
#define MVPP22_AXI_BM_RD_ATTR_REG		0x4104
#define MVPP22_AXI_AGGRQ_DESCR_RD_ATTR_REG	0x4110
#define MVPP22_AXI_TXQ_DESCR_WR_ATTR_REG	0x4114
#define MVPP22_AXI_TXQ_DESCR_RD_ATTR_REG	0x4118
#define MVPP22_AXI_RXQ_DESCR_WR_ATTR_REG	0x411c
#define MVPP22_AXI_RX_DATA_WR_ATTR_REG		0x4120
#define MVPP22_AXI_TX_DATA_RD_ATTR_REG		0x4130
#define MVPP22_AXI_RD_NORMAL_CODE_REG		0x4150
#define MVPP22_AXI_RD_SNOOP_CODE_REG		0x4154
#define MVPP22_AXI_WR_NORMAL_CODE_REG		0x4160
#define MVPP22_AXI_WR_SNOOP_CODE_REG		0x4164

/* Values for AXI Bridge registers */
#define MVPP22_AXI_ATTR_CACHE_OFFS		0
#define MVPP22_AXI_ATTR_DOMAIN_OFFS		12

#define MVPP22_AXI_CODE_CACHE_OFFS		0
#define MVPP22_AXI_CODE_DOMAIN_OFFS		4

#define MVPP22_AXI_CODE_CACHE_NON_CACHE		0x3
#define MVPP22_AXI_CODE_CACHE_WR_CACHE		0x7
#define MVPP22_AXI_CODE_CACHE_RD_CACHE		0xb

#define MVPP22_AXI_CODE_DOMAIN_OUTER_DOM	2
#define MVPP22_AXI_CODE_DOMAIN_SYSTEM		3

/* Interrupt Cause and Mask registers */
#define MVPP2_ISR_TX_THRESHOLD_REG(port)	(0x5140 + 4 * (port))
#define     MVPP2_MAX_ISR_TX_THRESHOLD		0xfffff0

#define MVPP2_ISR_RX_THRESHOLD_REG(rxq)		(0x5200 + 4 * (rxq))
#define     MVPP2_MAX_ISR_RX_THRESHOLD		0xfffff0
#define MVPP21_ISR_RXQ_GROUP_REG(port)		(0x5400 + 4 * (port))

#define MVPP22_ISR_RXQ_GROUP_INDEX_REG		0x5400
#define MVPP22_ISR_RXQ_GROUP_INDEX_SUBGROUP_MASK 0xf
#define MVPP22_ISR_RXQ_GROUP_INDEX_GROUP_MASK	0x380
#define MVPP22_ISR_RXQ_GROUP_INDEX_GROUP_OFFSET	7

#define MVPP22_ISR_RXQ_GROUP_INDEX_SUBGROUP_MASK 0xf
#define MVPP22_ISR_RXQ_GROUP_INDEX_GROUP_MASK	0x380

#define MVPP22_ISR_RXQ_SUB_GROUP_CONFIG_REG	0x5404
#define MVPP22_ISR_RXQ_SUB_GROUP_STARTQ_MASK	0x1f
#define MVPP22_ISR_RXQ_SUB_GROUP_SIZE_MASK	0xf00
#define MVPP22_ISR_RXQ_SUB_GROUP_SIZE_OFFSET	8

#define MVPP2_ISR_ENABLE_REG(port)		(0x5420 + 4 * (port))
#define     MVPP2_ISR_ENABLE_INTERRUPT(mask)	((mask) & 0xffff)
#define     MVPP2_ISR_DISABLE_INTERRUPT(mask)	(((mask) << 16) & 0xffff0000)
#define MVPP2_ISR_RX_TX_CAUSE_REG(port)		(0x5480 + 4 * (port))
#define     MVPP2_CAUSE_RXQ_OCCUP_DESC_ALL_MASK	0xffff
#define     MVPP2_CAUSE_TXQ_OCCUP_DESC_ALL_MASK	0xff0000
#define     MVPP2_CAUSE_TXQ_OCCUP_DESC_ALL_OFFSET	16
#define     MVPP2_CAUSE_RX_FIFO_OVERRUN_MASK	BIT(24)
#define     MVPP2_CAUSE_FCS_ERR_MASK		BIT(25)
#define     MVPP2_CAUSE_TX_FIFO_UNDERRUN_MASK	BIT(26)
#define     MVPP2_CAUSE_TX_EXCEPTION_SUM_MASK	BIT(29)
#define     MVPP2_CAUSE_RX_EXCEPTION_SUM_MASK	BIT(30)
#define     MVPP2_CAUSE_MISC_SUM_MASK		BIT(31)
#define MVPP2_ISR_RX_TX_MASK_REG(port)		(0x54a0 + 4 * (port))
#define MVPP2_ISR_PON_RX_TX_MASK_REG		0x54bc
#define     MVPP2_PON_CAUSE_RXQ_OCCUP_DESC_ALL_MASK	0xffff
#define     MVPP2_PON_CAUSE_TXP_OCCUP_DESC_ALL_MASK	0x3fc00000
#define     MVPP2_PON_CAUSE_MISC_SUM_MASK		BIT(31)
#define MVPP2_ISR_MISC_CAUSE_REG		0x55b0

/* Buffer Manager registers */
#define MVPP2_BM_POOL_BASE_REG(pool)		(0x6000 + ((pool) * 4))
#define     MVPP2_BM_POOL_BASE_ADDR_MASK	0xfffff80
#define MVPP2_BM_POOL_SIZE_REG(pool)		(0x6040 + ((pool) * 4))
#define     MVPP2_BM_POOL_SIZE_MASK		0xfff0
#define MVPP2_BM_POOL_READ_PTR_REG(pool)	(0x6080 + ((pool) * 4))
#define     MVPP2_BM_POOL_GET_READ_PTR_MASK	0xfff0
#define MVPP2_BM_POOL_PTRS_NUM_REG(pool)	(0x60c0 + ((pool) * 4))
#define     MVPP2_BM_POOL_PTRS_NUM_MASK		0xfff0
#define MVPP2_BM_BPPI_READ_PTR_REG(pool)	(0x6100 + ((pool) * 4))
#define MVPP2_BM_BPPI_PTRS_NUM_REG(pool)	(0x6140 + ((pool) * 4))
#define     MVPP2_BM_BPPI_PTR_NUM_MASK		0x7ff
#define     MVPP2_BM_BPPI_PREFETCH_FULL_MASK	BIT(16)
#define MVPP2_BM_POOL_CTRL_REG(pool)		(0x6200 + ((pool) * 4))
#define     MVPP2_BM_START_MASK			BIT(0)
#define     MVPP2_BM_STOP_MASK			BIT(1)
#define     MVPP2_BM_STATE_MASK			BIT(4)
#define     MVPP2_BM_LOW_THRESH_OFFS		8
#define     MVPP2_BM_LOW_THRESH_MASK		0x7f00
#define     MVPP2_BM_LOW_THRESH_VALUE(val)	((val) << \
						MVPP2_BM_LOW_THRESH_OFFS)
#define     MVPP2_BM_HIGH_THRESH_OFFS		16
#define     MVPP2_BM_HIGH_THRESH_MASK		0x7f0000
#define     MVPP2_BM_HIGH_THRESH_VALUE(val)	((val) << \
						MVPP2_BM_HIGH_THRESH_OFFS)
#define MVPP2_BM_INTR_CAUSE_REG(pool)		(0x6240 + ((pool) * 4))
#define     MVPP2_BM_RELEASED_DELAY_MASK	BIT(0)
#define     MVPP2_BM_ALLOC_FAILED_MASK		BIT(1)
#define     MVPP2_BM_BPPE_EMPTY_MASK		BIT(2)
#define     MVPP2_BM_BPPE_FULL_MASK		BIT(3)
#define     MVPP2_BM_AVAILABLE_BP_LOW_MASK	BIT(4)
#define MVPP2_BM_INTR_MASK_REG(pool)		(0x6280 + ((pool) * 4))
#define MVPP2_BM_PHY_ALLOC_REG(pool)		(0x6400 + ((pool) * 4))
#define     MVPP2_BM_PHY_ALLOC_GRNTD_MASK	BIT(0)
#define MVPP2_BM_VIRT_ALLOC_REG			0x6440
#define MVPP22_BM_ADDR_HIGH_ALLOC		0x6444
#define     MVPP22_BM_ADDR_HIGH_PHYS_MASK	0xff
#define     MVPP22_BM_ADDR_HIGH_VIRT_MASK	0xff00
#define     MVPP22_BM_ADDR_HIGH_VIRT_SHIFT	8
#define MVPP2_BM_PHY_RLS_REG(pool)		(0x6480 + ((pool) * 4))
#define     MVPP2_BM_PHY_RLS_MC_BUFF_MASK	BIT(0)
#define     MVPP2_BM_PHY_RLS_PRIO_EN_MASK	BIT(1)
#define     MVPP2_BM_PHY_RLS_GRNTD_MASK		BIT(2)
#define MVPP2_BM_VIRT_RLS_REG			0x64c0
#define MVPP22_BM_ADDR_HIGH_RLS_REG		0x64c4
#define     MVPP22_BM_ADDR_HIGH_PHYS_RLS_MASK	0xff
#define     MVPP22_BM_ADDR_HIGH_VIRT_RLS_MASK	0xff00
#define     MVPP22_BM_ADDR_HIGH_VIRT_RLS_SHIFT	8

/* TX Scheduler registers */
#define MVPP2_TXP_SCHED_PORT_INDEX_REG		0x8000
#define MVPP2_TXP_SCHED_Q_CMD_REG		0x8004
#define     MVPP2_TXP_SCHED_ENQ_MASK		0xff
#define     MVPP2_TXP_SCHED_DISQ_OFFSET		8
#define MVPP2_TXP_SCHED_CMD_1_REG		0x8010
#define MVPP2_TXP_SCHED_PERIOD_REG		0x8018
#define MVPP2_TXP_SCHED_MTU_REG			0x801c
#define     MVPP2_TXP_MTU_MAX			0x7FFFF
#define MVPP2_TXP_SCHED_REFILL_REG		0x8020
#define     MVPP2_TXP_REFILL_TOKENS_ALL_MASK	0x7ffff
#define     MVPP2_TXP_REFILL_PERIOD_ALL_MASK	0x3ff00000
#define     MVPP2_TXP_REFILL_PERIOD_MASK(v)	((v) << 20)
#define MVPP2_TXP_SCHED_TOKEN_SIZE_REG		0x8024
#define     MVPP2_TXP_TOKEN_SIZE_MAX		0xffffffff
#define MVPP2_TXQ_SCHED_REFILL_REG(q)		(0x8040 + ((q) << 2))
#define     MVPP2_TXQ_REFILL_TOKENS_ALL_MASK	0x7ffff
#define     MVPP2_TXQ_REFILL_PERIOD_ALL_MASK	0x3ff00000
#define     MVPP2_TXQ_REFILL_PERIOD_MASK(v)	((v) << 20)
#define MVPP2_TXQ_SCHED_TOKEN_SIZE_REG(q)	(0x8060 + ((q) << 2))
#define     MVPP2_TXQ_TOKEN_SIZE_MAX		0x7fffffff
#define MVPP2_TXQ_SCHED_TOKEN_CNTR_REG(q)	(0x8080 + ((q) << 2))
#define     MVPP2_TXQ_TOKEN_CNTR_MAX		0xffffffff

/* TX general registers */
#define MVPP2_TX_SNOOP_REG			0x8800
#define MVPP2_TX_PORT_FLUSH_REG			0x8810
#define     MVPP2_TX_PORT_FLUSH_MASK(port)	(1 << (port))

/* LMS registers */
#define MVPP2_SRC_ADDR_MIDDLE			0x24
#define MVPP2_SRC_ADDR_HIGH			0x28
#define MVPP2_PHY_AN_CFG0_REG			0x34
#define     MVPP2_PHY_AN_STOP_SMI0_MASK		BIT(7)
#define MVPP2_MNG_EXTENDED_GLOBAL_CTRL_REG	0x305c
#define     MVPP2_EXT_GLOBAL_CTRL_DEFAULT	0x27

/* Per-port registers */
#define MVPP2_GMAC_CTRL_0_REG			0x0
#define     MVPP2_GMAC_PORT_EN_MASK		BIT(0)
#define     MVPP2_GMAC_PORT_TYPE_MASK		BIT(1)
#define     MVPP2_GMAC_MAX_RX_SIZE_OFFS		2
#define     MVPP2_GMAC_MAX_RX_SIZE_MASK		0x7ffc
#define     MVPP2_GMAC_MIB_CNTR_EN_MASK		BIT(15)
#define MVPP2_GMAC_CTRL_1_REG			0x4
#define     MVPP2_GMAC_PERIODIC_XON_EN_MASK	BIT(1)
#define     MVPP2_GMAC_GMII_LB_EN_MASK		BIT(5)
#define     MVPP2_GMAC_PCS_LB_EN_BIT		6
#define     MVPP2_GMAC_PCS_LB_EN_MASK		BIT(6)
#define     MVPP2_GMAC_SA_LOW_OFFS		7
#define MVPP2_GMAC_CTRL_2_REG			0x8
#define     MVPP2_GMAC_INBAND_AN_MASK		BIT(0)
#define     MVPP2_GMAC_FLOW_CTRL_MASK		GENMASK(2, 1)
#define     MVPP2_GMAC_PCS_ENABLE_MASK		BIT(3)
#define     MVPP2_GMAC_PORT_RGMII_MASK		BIT(4)
#define     MVPP2_GMAC_DISABLE_PADDING		BIT(5)
#define     MVPP2_GMAC_PORT_RESET_MASK		BIT(6)
#define MVPP2_GMAC_AUTONEG_CONFIG		0xc
#define     MVPP2_GMAC_FORCE_LINK_DOWN		BIT(0)
#define     MVPP2_GMAC_FORCE_LINK_PASS		BIT(1)
#define     MVPP2_GMAC_IN_BAND_AUTONEG		BIT(2)
#define     MVPP2_GMAC_IN_BAND_AUTONEG_BYPASS	BIT(3)
#define     MVPP2_GMAC_CONFIG_MII_SPEED	BIT(5)
#define     MVPP2_GMAC_CONFIG_GMII_SPEED	BIT(6)
#define     MVPP2_GMAC_AN_SPEED_EN		BIT(7)
#define     MVPP2_GMAC_FC_ADV_EN		BIT(9)
#define     MVPP2_GMAC_FLOW_CTRL_AUTONEG	BIT(11)
#define     MVPP2_GMAC_CONFIG_FULL_DUPLEX	BIT(12)
#define     MVPP2_GMAC_AN_DUPLEX_EN		BIT(13)
#define MVPP2_GMAC_STATUS0			0x10
#define     MVPP2_GMAC_STATUS0_LINK_UP		BIT(0)
#define MVPP2_GMAC_PORT_FIFO_CFG_1_REG		0x1c
#define     MVPP2_GMAC_TX_FIFO_MIN_TH_OFFS	6
#define     MVPP2_GMAC_TX_FIFO_MIN_TH_ALL_MASK	0x1fc0
#define     MVPP2_GMAC_TX_FIFO_MIN_TH_MASK(v)	(((v) << 6) & \
					MVPP2_GMAC_TX_FIFO_MIN_TH_ALL_MASK)
#define MVPP22_GMAC_INT_STAT			0x20
#define     MVPP22_GMAC_INT_STAT_LINK		BIT(1)
#define MVPP22_GMAC_INT_MASK			0x24
#define     MVPP22_GMAC_INT_MASK_LINK_STAT	BIT(1)
#define MVPP22_GMAC_CTRL_4_REG			0x90
#define     MVPP22_CTRL4_EXT_PIN_GMII_SEL	BIT(0)
#define     MVPP22_CTRL4_DP_CLK_SEL		BIT(5)
#define     MVPP22_CTRL4_SYNC_BYPASS_DIS	BIT(6)
#define     MVPP22_CTRL4_QSGMII_BYPASS_ACTIVE	BIT(7)
#define MVPP22_GMAC_INT_SUM_MASK		0xa4
#define     MVPP22_GMAC_INT_SUM_MASK_LINK_STAT	BIT(1)

/* Per-port XGMAC registers. PPv2.2 only, only for GOP port 0,
 * relative to port->base.
 */
#define MVPP22_XLG_CTRL0_REG			0x100
#define     MVPP22_XLG_CTRL0_PORT_EN		BIT(0)
#define     MVPP22_XLG_CTRL0_MAC_RESET_DIS	BIT(1)
#define     MVPP22_XLG_CTRL0_RX_FLOW_CTRL_EN	BIT(7)
#define     MVPP22_XLG_CTRL0_MIB_CNT_DIS	BIT(14)
#define MVPP22_XLG_CTRL1_REG			0x104
#define     MVPP22_XLG_CTRL1_FRAMESIZELIMIT_OFFS	0
#define     MVPP22_XLG_CTRL1_FRAMESIZELIMIT_MASK	0x1fff
#define MVPP22_XLG_STATUS			0x10c
#define     MVPP22_XLG_STATUS_LINK_UP		BIT(0)
#define MVPP22_XLG_INT_STAT			0x114
#define     MVPP22_XLG_INT_STAT_LINK		BIT(1)
#define MVPP22_XLG_INT_MASK			0x118
#define     MVPP22_XLG_INT_MASK_LINK		BIT(1)
#define MVPP22_XLG_CTRL3_REG			0x11c
#define     MVPP22_XLG_CTRL3_MACMODESELECT_MASK	(7 << 13)
#define     MVPP22_XLG_CTRL3_MACMODESELECT_GMAC	(0 << 13)
#define     MVPP22_XLG_CTRL3_MACMODESELECT_10G	(1 << 13)
#define MVPP22_XLG_EXT_INT_MASK			0x15c
#define     MVPP22_XLG_EXT_INT_MASK_XLG		BIT(1)
#define     MVPP22_XLG_EXT_INT_MASK_GIG		BIT(2)
#define MVPP22_XLG_CTRL4_REG			0x184
#define     MVPP22_XLG_CTRL4_FWD_FC		BIT(5)
#define     MVPP22_XLG_CTRL4_FWD_PFC		BIT(6)
#define     MVPP22_XLG_CTRL4_MACMODSELECT_GMAC	BIT(12)

/* SMI registers. PPv2.2 only, relative to priv->iface_base. */
#define MVPP22_SMI_MISC_CFG_REG			0x1204
#define     MVPP22_SMI_POLLING_EN		BIT(10)

#define MVPP22_GMAC_BASE(port)		(0x7000 + (port) * 0x1000 + 0xe00)

#define MVPP2_CAUSE_TXQ_SENT_DESC_ALL_MASK	0xff

/* Descriptor ring Macros */
#define MVPP2_QUEUE_NEXT_DESC(q, index) \
	(((index) < (q)->last_desc) ? ((index) + 1) : 0)

/* XPCS registers. PPv2.2 only */
#define MVPP22_MPCS_BASE(port)			(0x7000 + (port) * 0x1000)
#define MVPP22_MPCS_CTRL			0x14
#define     MVPP22_MPCS_CTRL_FWD_ERR_CONN	BIT(10)
#define MVPP22_MPCS_CLK_RESET			0x14c
#define     MAC_CLK_RESET_SD_TX			BIT(0)
#define     MAC_CLK_RESET_SD_RX			BIT(1)
#define     MAC_CLK_RESET_MAC			BIT(2)
#define     MVPP22_MPCS_CLK_RESET_DIV_RATIO(n)	((n) << 4)
#define     MVPP22_MPCS_CLK_RESET_DIV_SET	BIT(11)

/* XPCS registers. PPv2.2 only */
#define MVPP22_XPCS_BASE(port)			(0x7400 + (port) * 0x1000)
#define MVPP22_XPCS_CFG0			0x0
#define     MVPP22_XPCS_CFG0_PCS_MODE(n)	((n) << 3)
#define     MVPP22_XPCS_CFG0_ACTIVE_LANE(n)	((n) << 5)

/* System controller registers. Accessed through a regmap. */
#define GENCONF_SOFT_RESET1				0x1108
#define     GENCONF_SOFT_RESET1_GOP			BIT(6)
#define GENCONF_PORT_CTRL0				0x1110
#define     GENCONF_PORT_CTRL0_BUS_WIDTH_SELECT		BIT(1)
#define     GENCONF_PORT_CTRL0_RX_DATA_SAMPLE		BIT(29)
#define     GENCONF_PORT_CTRL0_CLK_DIV_PHASE_CLR	BIT(31)
#define GENCONF_PORT_CTRL1				0x1114
#define     GENCONF_PORT_CTRL1_EN(p)			BIT(p)
#define     GENCONF_PORT_CTRL1_RESET(p)			(BIT(p) << 28)
#define GENCONF_CTRL0					0x1120
#define     GENCONF_CTRL0_PORT0_RGMII			BIT(0)
#define     GENCONF_CTRL0_PORT1_RGMII_MII		BIT(1)
#define     GENCONF_CTRL0_PORT1_RGMII			BIT(2)

/* Various constants */

/* Coalescing */
#define MVPP2_TXDONE_COAL_PKTS_THRESH	15
#define MVPP2_TXDONE_HRTIMER_PERIOD_NS	1000000UL
#define MVPP2_TXDONE_COAL_USEC		1000
#define MVPP2_RX_COAL_PKTS		32
#define MVPP2_RX_COAL_USEC		100

/* The two bytes Marvell header. Either contains a special value used
 * by Marvell switches when a specific hardware mode is enabled (not
 * supported by this driver) or is filled automatically by zeroes on
 * the RX side. Those two bytes being at the front of the Ethernet
 * header, they allow to have the IP header aligned on a 4 bytes
 * boundary automatically: the hardware skips those two bytes on its
 * own.
 */
#define MVPP2_MH_SIZE			2
#define MVPP2_ETH_TYPE_LEN		2
#define MVPP2_PPPOE_HDR_SIZE		8
#define MVPP2_VLAN_TAG_LEN		4

/* Lbtd 802.3 type */
#define MVPP2_IP_LBDT_TYPE		0xfffa

#define MVPP2_TX_CSUM_MAX_SIZE		9800

/* Timeout constants */
#define MVPP2_TX_DISABLE_TIMEOUT_MSEC	1000
#define MVPP2_TX_PENDING_TIMEOUT_MSEC	1000

#define MVPP2_TX_MTU_MAX		0x7ffff

/* Maximum number of T-CONTs of PON port */
#define MVPP2_MAX_TCONT			16

/* Maximum number of supported ports */
#define MVPP2_MAX_PORTS			4

/* Maximum number of TXQs used by single port */
#define MVPP2_MAX_TXQ			8

/* Dfault number of RXQs in use */
#define MVPP2_DEFAULT_RXQ		4

/* Max number of Rx descriptors */
#define MVPP2_MAX_RXD			128

/* Max number of Tx descriptors */
#define MVPP2_MAX_TXD			1024

/* Amount of Tx descriptors that can be reserved at once by CPU */
#define MVPP2_CPU_DESC_CHUNK		64

/* Max number of Tx descriptors in each aggregated queue */
#define MVPP2_AGGR_TXQ_SIZE		256

/* Descriptor aligned size */
#define MVPP2_DESC_ALIGNED_SIZE		32

/* Descriptor alignment mask */
#define MVPP2_TX_DESC_ALIGN		(MVPP2_DESC_ALIGNED_SIZE - 1)

/* RX FIFO constants */
#define MVPP2_RX_FIFO_PORT_DATA_SIZE	0x2000
#define MVPP2_RX_FIFO_PORT_ATTR_SIZE	0x80
#define MVPP2_RX_FIFO_PORT_MIN_PKT	0x80

/* RX buffer constants */
#define MVPP2_SKB_SHINFO_SIZE \
	SKB_DATA_ALIGN(sizeof(struct skb_shared_info))

#define MVPP2_RX_PKT_SIZE(mtu) \
	ALIGN((mtu) + MVPP2_MH_SIZE + MVPP2_VLAN_TAG_LEN + \
	      ETH_HLEN + ETH_FCS_LEN, cache_line_size())

#define MVPP2_RX_BUF_SIZE(pkt_size)	((pkt_size) + NET_SKB_PAD)
#define MVPP2_RX_TOTAL_SIZE(buf_size)	((buf_size) + MVPP2_SKB_SHINFO_SIZE)
#define MVPP2_RX_MAX_PKT_SIZE(total_size) \
	((total_size) - NET_SKB_PAD - MVPP2_SKB_SHINFO_SIZE)

#define MVPP2_BIT_TO_BYTE(bit)		((bit) / 8)

/* IPv6 max L3 address size */
#define MVPP2_MAX_L3_ADDR_SIZE		16

/* Port flags */
#define MVPP2_F_LOOPBACK		BIT(0)

/* Marvell tag types */
enum mvpp2_tag_type {
	MVPP2_TAG_TYPE_NONE = 0,
	MVPP2_TAG_TYPE_MH   = 1,
	MVPP2_TAG_TYPE_DSA  = 2,
	MVPP2_TAG_TYPE_EDSA = 3,
	MVPP2_TAG_TYPE_VLAN = 4,
	MVPP2_TAG_TYPE_LAST = 5
};

/* Parser constants */
#define MVPP2_PRS_TCAM_SRAM_SIZE	256
#define MVPP2_PRS_TCAM_WORDS		6
#define MVPP2_PRS_SRAM_WORDS		4
#define MVPP2_PRS_FLOW_ID_SIZE		64
#define MVPP2_PRS_FLOW_ID_MASK		0x3f
#define MVPP2_PRS_TCAM_ENTRY_INVALID	1
#define MVPP2_PRS_TCAM_DSA_TAGGED_BIT	BIT(5)
#define MVPP2_PRS_IPV4_HEAD		0x40
#define MVPP2_PRS_IPV4_HEAD_MASK	0xf0
#define MVPP2_PRS_IPV4_MC		0xe0
#define MVPP2_PRS_IPV4_MC_MASK		0xf0
#define MVPP2_PRS_IPV4_BC_MASK		0xff
#define MVPP2_PRS_IPV4_IHL		0x5
#define MVPP2_PRS_IPV4_IHL_MASK		0xf
#define MVPP2_PRS_IPV6_MC		0xff
#define MVPP2_PRS_IPV6_MC_MASK		0xff
#define MVPP2_PRS_IPV6_HOP_MASK		0xff
#define MVPP2_PRS_TCAM_PROTO_MASK	0xff
#define MVPP2_PRS_TCAM_PROTO_MASK_L	0x3f
#define MVPP2_PRS_DBL_VLANS_MAX		100

/* Tcam structure:
 * - lookup ID - 4 bits
 * - port ID - 1 byte
 * - additional information - 1 byte
 * - header data - 8 bytes
 * The fields are represented by MVPP2_PRS_TCAM_DATA_REG(5)->(0).
 */
#define MVPP2_PRS_AI_BITS			8
#define MVPP2_PRS_PORT_MASK			0xff
#define MVPP2_PRS_LU_MASK			0xf
#define MVPP2_PRS_TCAM_DATA_BYTE(offs)		\
				    (((offs) - ((offs) % 2)) * 2 + ((offs) % 2))
#define MVPP2_PRS_TCAM_DATA_BYTE_EN(offs)	\
					      (((offs) * 2) - ((offs) % 2)  + 2)
#define MVPP2_PRS_TCAM_AI_BYTE			16
#define MVPP2_PRS_TCAM_PORT_BYTE		17
#define MVPP2_PRS_TCAM_LU_BYTE			20
#define MVPP2_PRS_TCAM_EN_OFFS(offs)		((offs) + 2)
#define MVPP2_PRS_TCAM_INV_WORD			5
/* Tcam entries ID */
#define MVPP2_PE_DROP_ALL		0
#define MVPP2_PE_FIRST_FREE_TID		1
#define MVPP2_PE_LAST_FREE_TID		(MVPP2_PRS_TCAM_SRAM_SIZE - 31)
#define MVPP2_PE_IP6_EXT_PROTO_UN	(MVPP2_PRS_TCAM_SRAM_SIZE - 30)
#define MVPP2_PE_MAC_MC_IP6		(MVPP2_PRS_TCAM_SRAM_SIZE - 29)
#define MVPP2_PE_IP6_ADDR_UN		(MVPP2_PRS_TCAM_SRAM_SIZE - 28)
#define MVPP2_PE_IP4_ADDR_UN		(MVPP2_PRS_TCAM_SRAM_SIZE - 27)
#define MVPP2_PE_LAST_DEFAULT_FLOW	(MVPP2_PRS_TCAM_SRAM_SIZE - 26)
#define MVPP2_PE_FIRST_DEFAULT_FLOW	(MVPP2_PRS_TCAM_SRAM_SIZE - 19)
#define MVPP2_PE_EDSA_TAGGED		(MVPP2_PRS_TCAM_SRAM_SIZE - 18)
#define MVPP2_PE_EDSA_UNTAGGED		(MVPP2_PRS_TCAM_SRAM_SIZE - 17)
#define MVPP2_PE_DSA_TAGGED		(MVPP2_PRS_TCAM_SRAM_SIZE - 16)
#define MVPP2_PE_DSA_UNTAGGED		(MVPP2_PRS_TCAM_SRAM_SIZE - 15)
#define MVPP2_PE_ETYPE_EDSA_TAGGED	(MVPP2_PRS_TCAM_SRAM_SIZE - 14)
#define MVPP2_PE_ETYPE_EDSA_UNTAGGED	(MVPP2_PRS_TCAM_SRAM_SIZE - 13)
#define MVPP2_PE_ETYPE_DSA_TAGGED	(MVPP2_PRS_TCAM_SRAM_SIZE - 12)
#define MVPP2_PE_ETYPE_DSA_UNTAGGED	(MVPP2_PRS_TCAM_SRAM_SIZE - 11)
#define MVPP2_PE_MH_DEFAULT		(MVPP2_PRS_TCAM_SRAM_SIZE - 10)
#define MVPP2_PE_DSA_DEFAULT		(MVPP2_PRS_TCAM_SRAM_SIZE - 9)
#define MVPP2_PE_IP6_PROTO_UN		(MVPP2_PRS_TCAM_SRAM_SIZE - 8)
#define MVPP2_PE_IP4_PROTO_UN		(MVPP2_PRS_TCAM_SRAM_SIZE - 7)
#define MVPP2_PE_ETH_TYPE_UN		(MVPP2_PRS_TCAM_SRAM_SIZE - 6)
#define MVPP2_PE_VLAN_DBL		(MVPP2_PRS_TCAM_SRAM_SIZE - 5)
#define MVPP2_PE_VLAN_NONE		(MVPP2_PRS_TCAM_SRAM_SIZE - 4)
#define MVPP2_PE_MAC_MC_ALL		(MVPP2_PRS_TCAM_SRAM_SIZE - 3)
#define MVPP2_PE_MAC_PROMISCUOUS	(MVPP2_PRS_TCAM_SRAM_SIZE - 2)
#define MVPP2_PE_MAC_NON_PROMISCUOUS	(MVPP2_PRS_TCAM_SRAM_SIZE - 1)

/* Sram structure
 * The fields are represented by MVPP2_PRS_TCAM_DATA_REG(3)->(0).
 */
#define MVPP2_PRS_SRAM_RI_OFFS			0
#define MVPP2_PRS_SRAM_RI_WORD			0
#define MVPP2_PRS_SRAM_RI_CTRL_OFFS		32
#define MVPP2_PRS_SRAM_RI_CTRL_WORD		1
#define MVPP2_PRS_SRAM_RI_CTRL_BITS		32
#define MVPP2_PRS_SRAM_SHIFT_OFFS		64
#define MVPP2_PRS_SRAM_SHIFT_SIGN_BIT		72
#define MVPP2_PRS_SRAM_UDF_OFFS			73
#define MVPP2_PRS_SRAM_UDF_BITS			8
#define MVPP2_PRS_SRAM_UDF_MASK			0xff
#define MVPP2_PRS_SRAM_UDF_SIGN_BIT		81
#define MVPP2_PRS_SRAM_UDF_TYPE_OFFS		82
#define MVPP2_PRS_SRAM_UDF_TYPE_MASK		0x7
#define MVPP2_PRS_SRAM_UDF_TYPE_L3		1
#define MVPP2_PRS_SRAM_UDF_TYPE_L4		4
#define MVPP2_PRS_SRAM_OP_SEL_SHIFT_OFFS	85
#define MVPP2_PRS_SRAM_OP_SEL_SHIFT_MASK	0x3
#define MVPP2_PRS_SRAM_OP_SEL_SHIFT_ADD		1
#define MVPP2_PRS_SRAM_OP_SEL_SHIFT_IP4_ADD	2
#define MVPP2_PRS_SRAM_OP_SEL_SHIFT_IP6_ADD	3
#define MVPP2_PRS_SRAM_OP_SEL_UDF_OFFS		87
#define MVPP2_PRS_SRAM_OP_SEL_UDF_BITS		2
#define MVPP2_PRS_SRAM_OP_SEL_UDF_MASK		0x3
#define MVPP2_PRS_SRAM_OP_SEL_UDF_ADD		0
#define MVPP2_PRS_SRAM_OP_SEL_UDF_IP4_ADD	2
#define MVPP2_PRS_SRAM_OP_SEL_UDF_IP6_ADD	3
#define MVPP2_PRS_SRAM_OP_SEL_BASE_OFFS		89
#define MVPP2_PRS_SRAM_AI_OFFS			90
#define MVPP2_PRS_SRAM_AI_CTRL_OFFS		98
#define MVPP2_PRS_SRAM_AI_CTRL_BITS		8
#define MVPP2_PRS_SRAM_AI_MASK			0xff
#define MVPP2_PRS_SRAM_NEXT_LU_OFFS		106
#define MVPP2_PRS_SRAM_NEXT_LU_MASK		0xf
#define MVPP2_PRS_SRAM_LU_DONE_BIT		110
#define MVPP2_PRS_SRAM_LU_GEN_BIT		111

/* Sram result info bits assignment */
#define MVPP2_PRS_RI_MAC_ME_MASK		0x1
#define MVPP2_PRS_RI_DSA_MASK			0x2
#define MVPP2_PRS_RI_VLAN_MASK			(BIT(2) | BIT(3))
#define MVPP2_PRS_RI_VLAN_NONE			0x0
#define MVPP2_PRS_RI_VLAN_SINGLE		BIT(2)
#define MVPP2_PRS_RI_VLAN_DOUBLE		BIT(3)
#define MVPP2_PRS_RI_VLAN_TRIPLE		(BIT(2) | BIT(3))
#define MVPP2_PRS_RI_CPU_CODE_MASK		0x70
#define MVPP2_PRS_RI_CPU_CODE_RX_SPEC		BIT(4)
#define MVPP2_PRS_RI_L2_CAST_MASK		(BIT(9) | BIT(10))
#define MVPP2_PRS_RI_L2_UCAST			0x0
#define MVPP2_PRS_RI_L2_MCAST			BIT(9)
#define MVPP2_PRS_RI_L2_BCAST			BIT(10)
#define MVPP2_PRS_RI_PPPOE_MASK			0x800
#define MVPP2_PRS_RI_L3_PROTO_MASK		(BIT(12) | BIT(13) | BIT(14))
#define MVPP2_PRS_RI_L3_UN			0x0
#define MVPP2_PRS_RI_L3_IP4			BIT(12)
#define MVPP2_PRS_RI_L3_IP4_OPT			BIT(13)
#define MVPP2_PRS_RI_L3_IP4_OTHER		(BIT(12) | BIT(13))
#define MVPP2_PRS_RI_L3_IP6			BIT(14)
#define MVPP2_PRS_RI_L3_IP6_EXT			(BIT(12) | BIT(14))
#define MVPP2_PRS_RI_L3_ARP			(BIT(13) | BIT(14))
#define MVPP2_PRS_RI_L3_ADDR_MASK		(BIT(15) | BIT(16))
#define MVPP2_PRS_RI_L3_UCAST			0x0
#define MVPP2_PRS_RI_L3_MCAST			BIT(15)
#define MVPP2_PRS_RI_L3_BCAST			(BIT(15) | BIT(16))
#define MVPP2_PRS_RI_IP_FRAG_MASK		0x20000
#define MVPP2_PRS_RI_UDF3_MASK			0x300000
#define MVPP2_PRS_RI_UDF3_RX_SPECIAL		BIT(21)
#define MVPP2_PRS_RI_L4_PROTO_MASK		0x1c00000
#define MVPP2_PRS_RI_L4_TCP			BIT(22)
#define MVPP2_PRS_RI_L4_UDP			BIT(23)
#define MVPP2_PRS_RI_L4_OTHER			(BIT(22) | BIT(23))
#define MVPP2_PRS_RI_UDF7_MASK			0x60000000
#define MVPP2_PRS_RI_UDF7_IP6_LITE		BIT(29)
#define MVPP2_PRS_RI_DROP_MASK			0x80000000

/* Sram additional info bits assignment */
#define MVPP2_PRS_IPV4_DIP_AI_BIT		BIT(0)
#define MVPP2_PRS_IPV6_NO_EXT_AI_BIT		BIT(0)
#define MVPP2_PRS_IPV6_EXT_AI_BIT		BIT(1)
#define MVPP2_PRS_IPV6_EXT_AH_AI_BIT		BIT(2)
#define MVPP2_PRS_IPV6_EXT_AH_LEN_AI_BIT	BIT(3)
#define MVPP2_PRS_IPV6_EXT_AH_L4_AI_BIT		BIT(4)
#define MVPP2_PRS_SINGLE_VLAN_AI		0
#define MVPP2_PRS_DBL_VLAN_AI_BIT		BIT(7)

/* DSA/EDSA type */
#define MVPP2_PRS_TAGGED		true
#define MVPP2_PRS_UNTAGGED		false
#define MVPP2_PRS_EDSA			true
#define MVPP2_PRS_DSA			false

/* MAC entries, shadow udf */
enum mvpp2_prs_udf {
	MVPP2_PRS_UDF_MAC_DEF,
	MVPP2_PRS_UDF_MAC_RANGE,
	MVPP2_PRS_UDF_L2_DEF,
	MVPP2_PRS_UDF_L2_DEF_COPY,
	MVPP2_PRS_UDF_L2_USER,
};

/* Lookup ID */
enum mvpp2_prs_lookup {
	MVPP2_PRS_LU_MH,
	MVPP2_PRS_LU_MAC,
	MVPP2_PRS_LU_DSA,
	MVPP2_PRS_LU_VLAN,
	MVPP2_PRS_LU_L2,
	MVPP2_PRS_LU_PPPOE,
	MVPP2_PRS_LU_IP4,
	MVPP2_PRS_LU_IP6,
	MVPP2_PRS_LU_FLOWS,
	MVPP2_PRS_LU_LAST,
};

/* L3 cast enum */
enum mvpp2_prs_l3_cast {
	MVPP2_PRS_L3_UNI_CAST,
	MVPP2_PRS_L3_MULTI_CAST,
	MVPP2_PRS_L3_BROAD_CAST
};

/* Classifier constants */
#define MVPP2_CLS_FLOWS_TBL_SIZE	512
#define MVPP2_CLS_FLOWS_TBL_DATA_WORDS	3
#define MVPP2_CLS_LKP_TBL_SIZE		64

/* BM constants */
#define MVPP2_BM_POOLS_NUM		8
#define MVPP2_BM_LONG_BUF_NUM		1024
#define MVPP2_BM_SHORT_BUF_NUM		2048
#define MVPP2_BM_POOL_SIZE_MAX		(16*1024 - MVPP2_BM_POOL_PTR_ALIGN/4)
#define MVPP2_BM_POOL_PTR_ALIGN		128
#define MVPP2_BM_SWF_LONG_POOL(port)	((port > 2) ? 2 : port)
#define MVPP2_BM_SWF_SHORT_POOL		3

/* BM cookie (32 bits) definition */
#define MVPP2_BM_COOKIE_POOL_OFFS	8
#define MVPP2_BM_COOKIE_CPU_OFFS	24

/* BM short pool packet size
 * These value assure that for SWF the total number
 * of bytes allocated for each buffer will be 512
 */
#define MVPP2_BM_SHORT_PKT_SIZE		MVPP2_RX_MAX_PKT_SIZE(512)

#define MVPP21_ADDR_SPACE_SZ		0
#define MVPP22_ADDR_SPACE_SZ		SZ_64K

#define MVPP2_MAX_THREADS		8
#define MVPP2_MAX_QVECS			MVPP2_MAX_THREADS

enum mvpp2_bm_type {
	MVPP2_BM_FREE,
	MVPP2_BM_SWF_LONG,
	MVPP2_BM_SWF_SHORT
};

/* Definitions */

/* Shared Packet Processor resources */
struct mvpp2 {
	/* Shared registers' base addresses */
	void __iomem *lms_base;
	void __iomem *iface_base;

	/* On PPv2.2, each "software thread" can access the base
	 * register through a separate address space, each 64 KB apart
	 * from each other. Typically, such address spaces will be
	 * used per CPU.
	 */
	void __iomem *swth_base[MVPP2_MAX_THREADS];

	/* On PPv2.2, some port control registers are located into the system
	 * controller space. These registers are accessible through a regmap.
	 */
	struct regmap *sysctrl_base;

	/* Common clocks */
	struct clk *pp_clk;
	struct clk *gop_clk;
	struct clk *mg_clk;

	/* List of pointers to port structures */
	struct mvpp2_port **port_list;

	/* Aggregated TXQs */
	struct mvpp2_tx_queue *aggr_txqs;

	/* BM pools */
	struct mvpp2_bm_pool *bm_pools;

	/* PRS shadow table */
	struct mvpp2_prs_shadow *prs_shadow;
	/* PRS auxiliary table for double vlan entries control */
	bool *prs_double_vlans;

	/* Tclk value */
	u32 tclk;

	/* HW version */
	enum { MVPP21, MVPP22 } hw_version;

	/* Maximum number of RXQs per port */
	unsigned int max_port_rxqs;
};

struct mvpp2_pcpu_stats {
	struct	u64_stats_sync syncp;
	u64	rx_packets;
	u64	rx_bytes;
	u64	tx_packets;
	u64	tx_bytes;
};

/* Per-CPU port control */
struct mvpp2_port_pcpu {
	struct hrtimer tx_done_timer;
	bool timer_scheduled;
	/* Tasklet for egress finalization */
	struct tasklet_struct tx_done_tasklet;
};

struct mvpp2_queue_vector {
	int irq;
	struct napi_struct napi;
	enum { MVPP2_QUEUE_VECTOR_SHARED, MVPP2_QUEUE_VECTOR_PRIVATE } type;
	int sw_thread_id;
	u16 sw_thread_mask;
	int first_rxq;
	int nrxqs;
	u32 pending_cause_rx;
	struct mvpp2_port *port;
};

struct mvpp2_port {
	u8 id;

	/* Index of the port from the "group of ports" complex point
	 * of view
	 */
	int gop_id;

	int link_irq;

	struct mvpp2 *priv;

	/* Per-port registers' base address */
	void __iomem *base;

	struct mvpp2_rx_queue **rxqs;
	unsigned int nrxqs;
	struct mvpp2_tx_queue **txqs;
	unsigned int ntxqs;
	struct net_device *dev;

	int pkt_size;

	/* Per-CPU port control */
	struct mvpp2_port_pcpu __percpu *pcpu;

	/* Flags */
	unsigned long flags;

	u16 tx_ring_size;
	u16 rx_ring_size;
	struct mvpp2_pcpu_stats __percpu *stats;

	phy_interface_t phy_interface;
	struct device_node *phy_node;
	struct phy *comphy;
	unsigned int link;
	unsigned int duplex;
	unsigned int speed;

	struct mvpp2_bm_pool *pool_long;
	struct mvpp2_bm_pool *pool_short;

	/* Index of first port's physical RXQ */
	u8 first_rxq;

	struct mvpp2_queue_vector qvecs[MVPP2_MAX_QVECS];
	unsigned int nqvecs;
	bool has_tx_irqs;

	u32 tx_time_coal;
};

/* The mvpp2_tx_desc and mvpp2_rx_desc structures describe the
 * layout of the transmit and reception DMA descriptors, and their
 * layout is therefore defined by the hardware design
 */

#define MVPP2_TXD_L3_OFF_SHIFT		0
#define MVPP2_TXD_IP_HLEN_SHIFT		8
#define MVPP2_TXD_L4_CSUM_FRAG		BIT(13)
#define MVPP2_TXD_L4_CSUM_NOT		BIT(14)
#define MVPP2_TXD_IP_CSUM_DISABLE	BIT(15)
#define MVPP2_TXD_PADDING_DISABLE	BIT(23)
#define MVPP2_TXD_L4_UDP		BIT(24)
#define MVPP2_TXD_L3_IP6		BIT(26)
#define MVPP2_TXD_L_DESC		BIT(28)
#define MVPP2_TXD_F_DESC		BIT(29)

#define MVPP2_RXD_ERR_SUMMARY		BIT(15)
#define MVPP2_RXD_ERR_CODE_MASK		(BIT(13) | BIT(14))
#define MVPP2_RXD_ERR_CRC		0x0
#define MVPP2_RXD_ERR_OVERRUN		BIT(13)
#define MVPP2_RXD_ERR_RESOURCE		(BIT(13) | BIT(14))
#define MVPP2_RXD_BM_POOL_ID_OFFS	16
#define MVPP2_RXD_BM_POOL_ID_MASK	(BIT(16) | BIT(17) | BIT(18))
#define MVPP2_RXD_HWF_SYNC		BIT(21)
#define MVPP2_RXD_L4_CSUM_OK		BIT(22)
#define MVPP2_RXD_IP4_HEADER_ERR	BIT(24)
#define MVPP2_RXD_L4_TCP		BIT(25)
#define MVPP2_RXD_L4_UDP		BIT(26)
#define MVPP2_RXD_L3_IP4		BIT(28)
#define MVPP2_RXD_L3_IP6		BIT(30)
#define MVPP2_RXD_BUF_HDR		BIT(31)

/* HW TX descriptor for PPv2.1 */
struct mvpp21_tx_desc {
	u32 command;		/* Options used by HW for packet transmitting.*/
	u8  packet_offset;	/* the offset from the buffer beginning	*/
	u8  phys_txq;		/* destination queue ID			*/
	u16 data_size;		/* data size of transmitted packet in bytes */
	u32 buf_dma_addr;	/* physical addr of transmitted buffer	*/
	u32 buf_cookie;		/* cookie for access to TX buffer in tx path */
	u32 reserved1[3];	/* hw_cmd (for future use, BM, PON, PNC) */
	u32 reserved2;		/* reserved (for future use)		*/
};

/* HW RX descriptor for PPv2.1 */
struct mvpp21_rx_desc {
	u32 status;		/* info about received packet		*/
	u16 reserved1;		/* parser_info (for future use, PnC)	*/
	u16 data_size;		/* size of received packet in bytes	*/
	u32 buf_dma_addr;	/* physical address of the buffer	*/
	u32 buf_cookie;		/* cookie for access to RX buffer in rx path */
	u16 reserved2;		/* gem_port_id (for future use, PON)	*/
	u16 reserved3;		/* csum_l4 (for future use, PnC)	*/
	u8  reserved4;		/* bm_qset (for future use, BM)		*/
	u8  reserved5;
	u16 reserved6;		/* classify_info (for future use, PnC)	*/
	u32 reserved7;		/* flow_id (for future use, PnC) */
	u32 reserved8;
};

/* HW TX descriptor for PPv2.2 */
struct mvpp22_tx_desc {
	u32 command;
	u8  packet_offset;
	u8  phys_txq;
	u16 data_size;
	u64 reserved1;
	u64 buf_dma_addr_ptp;
	u64 buf_cookie_misc;
};

/* HW RX descriptor for PPv2.2 */
struct mvpp22_rx_desc {
	u32 status;
	u16 reserved1;
	u16 data_size;
	u32 reserved2;
	u32 reserved3;
	u64 buf_dma_addr_key_hash;
	u64 buf_cookie_misc;
};

/* Opaque type used by the driver to manipulate the HW TX and RX
 * descriptors
 */
struct mvpp2_tx_desc {
	union {
		struct mvpp21_tx_desc pp21;
		struct mvpp22_tx_desc pp22;
	};
};

struct mvpp2_rx_desc {
	union {
		struct mvpp21_rx_desc pp21;
		struct mvpp22_rx_desc pp22;
	};
};

struct mvpp2_txq_pcpu_buf {
	/* Transmitted SKB */
	struct sk_buff *skb;

	/* Physical address of transmitted buffer */
	dma_addr_t dma;

	/* Size transmitted */
	size_t size;
};

/* Per-CPU Tx queue control */
struct mvpp2_txq_pcpu {
	int cpu;

	/* Number of Tx DMA descriptors in the descriptor ring */
	int size;

	/* Number of currently used Tx DMA descriptor in the
	 * descriptor ring
	 */
	int count;

	/* Number of Tx DMA descriptors reserved for each CPU */
	int reserved_num;

	/* Infos about transmitted buffers */
	struct mvpp2_txq_pcpu_buf *buffs;

	/* Index of last TX DMA descriptor that was inserted */
	int txq_put_index;

	/* Index of the TX DMA descriptor to be cleaned up */
	int txq_get_index;

	/* DMA buffer for TSO headers */
	char *tso_headers;
	dma_addr_t tso_headers_dma;
};

struct mvpp2_tx_queue {
	/* Physical number of this Tx queue */
	u8 id;

	/* Logical number of this Tx queue */
	u8 log_id;

	/* Number of Tx DMA descriptors in the descriptor ring */
	int size;

	/* Number of currently used Tx DMA descriptor in the descriptor ring */
	int count;

	/* Per-CPU control of physical Tx queues */
	struct mvpp2_txq_pcpu __percpu *pcpu;

	u32 done_pkts_coal;

	/* Virtual address of thex Tx DMA descriptors array */
	struct mvpp2_tx_desc *descs;

	/* DMA address of the Tx DMA descriptors array */
	dma_addr_t descs_dma;

	/* Index of the last Tx DMA descriptor */
	int last_desc;

	/* Index of the next Tx DMA descriptor to process */
	int next_desc_to_proc;
};

struct mvpp2_rx_queue {
	/* RX queue number, in the range 0-31 for physical RXQs */
	u8 id;

	/* Num of rx descriptors in the rx descriptor ring */
	int size;

	u32 pkts_coal;
	u32 time_coal;

	/* Virtual address of the RX DMA descriptors array */
	struct mvpp2_rx_desc *descs;

	/* DMA address of the RX DMA descriptors array */
	dma_addr_t descs_dma;

	/* Index of the last RX DMA descriptor */
	int last_desc;

	/* Index of the next RX DMA descriptor to process */
	int next_desc_to_proc;

	/* ID of port to which physical RXQ is mapped */
	int port;

	/* Port's logic RXQ number to which physical RXQ is mapped */
	int logic_rxq;
};

union mvpp2_prs_tcam_entry {
	u32 word[MVPP2_PRS_TCAM_WORDS];
	u8  byte[MVPP2_PRS_TCAM_WORDS * 4];
};

union mvpp2_prs_sram_entry {
	u32 word[MVPP2_PRS_SRAM_WORDS];
	u8  byte[MVPP2_PRS_SRAM_WORDS * 4];
};

struct mvpp2_prs_entry {
	u32 index;
	union mvpp2_prs_tcam_entry tcam;
	union mvpp2_prs_sram_entry sram;
};

struct mvpp2_prs_shadow {
	bool valid;
	bool finish;

	/* Lookup ID */
	int lu;

	/* User defined offset */
	int udf;

	/* Result info */
	u32 ri;
	u32 ri_mask;
};

struct mvpp2_cls_flow_entry {
	u32 index;
	u32 data[MVPP2_CLS_FLOWS_TBL_DATA_WORDS];
};

struct mvpp2_cls_lookup_entry {
	u32 lkpid;
	u32 way;
	u32 data;
};

struct mvpp2_bm_pool {
	/* Pool number in the range 0-7 */
	int id;
	enum mvpp2_bm_type type;

	/* Buffer Pointers Pool External (BPPE) size */
	int size;
	/* BPPE size in bytes */
	int size_bytes;
	/* Number of buffers for this pool */
	int buf_num;
	/* Pool buffer size */
	int buf_size;
	/* Packet size */
	int pkt_size;
	int frag_size;

	/* BPPE virtual base address */
	u32 *virt_addr;
	/* BPPE DMA base address */
	dma_addr_t dma_addr;

	/* Ports using BM pool */
	u32 port_map;
};

/* Queue modes */
#define MVPP2_QDIST_SINGLE_MODE	0
#define MVPP2_QDIST_MULTI_MODE	1

static int queue_mode = MVPP2_QDIST_SINGLE_MODE;

module_param(queue_mode, int, 0444);
MODULE_PARM_DESC(queue_mode, "Set queue_mode (single=0, multi=1)");

#define MVPP2_DRIVER_NAME "mvpp2"
#define MVPP2_DRIVER_VERSION "1.0"

/* Utility/helper methods */

static void mvpp2_write(struct mvpp2 *priv, u32 offset, u32 data)
{
	writel(data, priv->swth_base[0] + offset);
}

static u32 mvpp2_read(struct mvpp2 *priv, u32 offset)
{
	return readl(priv->swth_base[0] + offset);
}

/* These accessors should be used to access:
 *
 * - per-CPU registers, where each CPU has its own copy of the
 *   register.
 *
 *   MVPP2_BM_VIRT_ALLOC_REG
 *   MVPP2_BM_ADDR_HIGH_ALLOC
 *   MVPP22_BM_ADDR_HIGH_RLS_REG
 *   MVPP2_BM_VIRT_RLS_REG
 *   MVPP2_ISR_RX_TX_CAUSE_REG
 *   MVPP2_ISR_RX_TX_MASK_REG
 *   MVPP2_TXQ_NUM_REG
 *   MVPP2_AGGR_TXQ_UPDATE_REG
 *   MVPP2_TXQ_RSVD_REQ_REG
 *   MVPP2_TXQ_RSVD_RSLT_REG
 *   MVPP2_TXQ_SENT_REG
 *   MVPP2_RXQ_NUM_REG
 *
 * - global registers that must be accessed through a specific CPU
 *   window, because they are related to an access to a per-CPU
 *   register
 *
 *   MVPP2_BM_PHY_ALLOC_REG    (related to MVPP2_BM_VIRT_ALLOC_REG)
 *   MVPP2_BM_PHY_RLS_REG      (related to MVPP2_BM_VIRT_RLS_REG)
 *   MVPP2_RXQ_THRESH_REG      (related to MVPP2_RXQ_NUM_REG)
 *   MVPP2_RXQ_DESC_ADDR_REG   (related to MVPP2_RXQ_NUM_REG)
 *   MVPP2_RXQ_DESC_SIZE_REG   (related to MVPP2_RXQ_NUM_REG)
 *   MVPP2_RXQ_INDEX_REG       (related to MVPP2_RXQ_NUM_REG)
 *   MVPP2_TXQ_PENDING_REG     (related to MVPP2_TXQ_NUM_REG)
 *   MVPP2_TXQ_DESC_ADDR_REG   (related to MVPP2_TXQ_NUM_REG)
 *   MVPP2_TXQ_DESC_SIZE_REG   (related to MVPP2_TXQ_NUM_REG)
 *   MVPP2_TXQ_INDEX_REG       (related to MVPP2_TXQ_NUM_REG)
 *   MVPP2_TXQ_PENDING_REG     (related to MVPP2_TXQ_NUM_REG)
 *   MVPP2_TXQ_PREF_BUF_REG    (related to MVPP2_TXQ_NUM_REG)
 *   MVPP2_TXQ_PREF_BUF_REG    (related to MVPP2_TXQ_NUM_REG)
 */
static void mvpp2_percpu_write(struct mvpp2 *priv, int cpu,
			       u32 offset, u32 data)
{
	writel(data, priv->swth_base[cpu] + offset);
}

static u32 mvpp2_percpu_read(struct mvpp2 *priv, int cpu,
			     u32 offset)
{
	return readl(priv->swth_base[cpu] + offset);
}

static dma_addr_t mvpp2_txdesc_dma_addr_get(struct mvpp2_port *port,
					    struct mvpp2_tx_desc *tx_desc)
{
	if (port->priv->hw_version == MVPP21)
		return tx_desc->pp21.buf_dma_addr;
	else
		return tx_desc->pp22.buf_dma_addr_ptp & GENMASK_ULL(40, 0);
}

static void mvpp2_txdesc_dma_addr_set(struct mvpp2_port *port,
				      struct mvpp2_tx_desc *tx_desc,
				      dma_addr_t dma_addr)
{
	if (port->priv->hw_version == MVPP21) {
		tx_desc->pp21.buf_dma_addr = dma_addr;
	} else {
		u64 val = (u64)dma_addr;

		tx_desc->pp22.buf_dma_addr_ptp &= ~GENMASK_ULL(40, 0);
		tx_desc->pp22.buf_dma_addr_ptp |= val;
	}
}

static size_t mvpp2_txdesc_size_get(struct mvpp2_port *port,
				    struct mvpp2_tx_desc *tx_desc)
{
	if (port->priv->hw_version == MVPP21)
		return tx_desc->pp21.data_size;
	else
		return tx_desc->pp22.data_size;
}

static void mvpp2_txdesc_size_set(struct mvpp2_port *port,
				  struct mvpp2_tx_desc *tx_desc,
				  size_t size)
{
	if (port->priv->hw_version == MVPP21)
		tx_desc->pp21.data_size = size;
	else
		tx_desc->pp22.data_size = size;
}

static void mvpp2_txdesc_txq_set(struct mvpp2_port *port,
				 struct mvpp2_tx_desc *tx_desc,
				 unsigned int txq)
{
	if (port->priv->hw_version == MVPP21)
		tx_desc->pp21.phys_txq = txq;
	else
		tx_desc->pp22.phys_txq = txq;
}

static void mvpp2_txdesc_cmd_set(struct mvpp2_port *port,
				 struct mvpp2_tx_desc *tx_desc,
				 unsigned int command)
{
	if (port->priv->hw_version == MVPP21)
		tx_desc->pp21.command = command;
	else
		tx_desc->pp22.command = command;
}

static void mvpp2_txdesc_offset_set(struct mvpp2_port *port,
				    struct mvpp2_tx_desc *tx_desc,
				    unsigned int offset)
{
	if (port->priv->hw_version == MVPP21)
		tx_desc->pp21.packet_offset = offset;
	else
		tx_desc->pp22.packet_offset = offset;
}

static unsigned int mvpp2_txdesc_offset_get(struct mvpp2_port *port,
					    struct mvpp2_tx_desc *tx_desc)
{
	if (port->priv->hw_version == MVPP21)
		return tx_desc->pp21.packet_offset;
	else
		return tx_desc->pp22.packet_offset;
}

static dma_addr_t mvpp2_rxdesc_dma_addr_get(struct mvpp2_port *port,
					    struct mvpp2_rx_desc *rx_desc)
{
	if (port->priv->hw_version == MVPP21)
		return rx_desc->pp21.buf_dma_addr;
	else
		return rx_desc->pp22.buf_dma_addr_key_hash & GENMASK_ULL(40, 0);
}

static unsigned long mvpp2_rxdesc_cookie_get(struct mvpp2_port *port,
					     struct mvpp2_rx_desc *rx_desc)
{
	if (port->priv->hw_version == MVPP21)
		return rx_desc->pp21.buf_cookie;
	else
		return rx_desc->pp22.buf_cookie_misc & GENMASK_ULL(40, 0);
}

static size_t mvpp2_rxdesc_size_get(struct mvpp2_port *port,
				    struct mvpp2_rx_desc *rx_desc)
{
	if (port->priv->hw_version == MVPP21)
		return rx_desc->pp21.data_size;
	else
		return rx_desc->pp22.data_size;
}

static u32 mvpp2_rxdesc_status_get(struct mvpp2_port *port,
				   struct mvpp2_rx_desc *rx_desc)
{
	if (port->priv->hw_version == MVPP21)
		return rx_desc->pp21.status;
	else
		return rx_desc->pp22.status;
}

static void mvpp2_txq_inc_get(struct mvpp2_txq_pcpu *txq_pcpu)
{
	txq_pcpu->txq_get_index++;
	if (txq_pcpu->txq_get_index == txq_pcpu->size)
		txq_pcpu->txq_get_index = 0;
}

static void mvpp2_txq_inc_put(struct mvpp2_port *port,
			      struct mvpp2_txq_pcpu *txq_pcpu,
			      struct sk_buff *skb,
			      struct mvpp2_tx_desc *tx_desc)
{
	struct mvpp2_txq_pcpu_buf *tx_buf =
		txq_pcpu->buffs + txq_pcpu->txq_put_index;
	tx_buf->skb = skb;
	tx_buf->size = mvpp2_txdesc_size_get(port, tx_desc);
	tx_buf->dma = mvpp2_txdesc_dma_addr_get(port, tx_desc) +
		mvpp2_txdesc_offset_get(port, tx_desc);
	txq_pcpu->txq_put_index++;
	if (txq_pcpu->txq_put_index == txq_pcpu->size)
		txq_pcpu->txq_put_index = 0;
}

/* Get number of physical egress port */
static inline int mvpp2_egress_port(struct mvpp2_port *port)
{
	return MVPP2_MAX_TCONT + port->id;
}

/* Get number of physical TXQ */
static inline int mvpp2_txq_phys(int port, int txq)
{
	return (MVPP2_MAX_TCONT + port) * MVPP2_MAX_TXQ + txq;
}

/* Parser configuration routines */

/* Update parser tcam and sram hw entries */
static int mvpp2_prs_hw_write(struct mvpp2 *priv, struct mvpp2_prs_entry *pe)
{
	int i;

	if (pe->index > MVPP2_PRS_TCAM_SRAM_SIZE - 1)
		return -EINVAL;

	/* Clear entry invalidation bit */
	pe->tcam.word[MVPP2_PRS_TCAM_INV_WORD] &= ~MVPP2_PRS_TCAM_INV_MASK;

	/* Write tcam index - indirect access */
	mvpp2_write(priv, MVPP2_PRS_TCAM_IDX_REG, pe->index);
	for (i = 0; i < MVPP2_PRS_TCAM_WORDS; i++)
		mvpp2_write(priv, MVPP2_PRS_TCAM_DATA_REG(i), pe->tcam.word[i]);

	/* Write sram index - indirect access */
	mvpp2_write(priv, MVPP2_PRS_SRAM_IDX_REG, pe->index);
	for (i = 0; i < MVPP2_PRS_SRAM_WORDS; i++)
		mvpp2_write(priv, MVPP2_PRS_SRAM_DATA_REG(i), pe->sram.word[i]);

	return 0;
}

/* Read tcam entry from hw */
static int mvpp2_prs_hw_read(struct mvpp2 *priv, struct mvpp2_prs_entry *pe)
{
	int i;

	if (pe->index > MVPP2_PRS_TCAM_SRAM_SIZE - 1)
		return -EINVAL;

	/* Write tcam index - indirect access */
	mvpp2_write(priv, MVPP2_PRS_TCAM_IDX_REG, pe->index);

	pe->tcam.word[MVPP2_PRS_TCAM_INV_WORD] = mvpp2_read(priv,
			      MVPP2_PRS_TCAM_DATA_REG(MVPP2_PRS_TCAM_INV_WORD));
	if (pe->tcam.word[MVPP2_PRS_TCAM_INV_WORD] & MVPP2_PRS_TCAM_INV_MASK)
		return MVPP2_PRS_TCAM_ENTRY_INVALID;

	for (i = 0; i < MVPP2_PRS_TCAM_WORDS; i++)
		pe->tcam.word[i] = mvpp2_read(priv, MVPP2_PRS_TCAM_DATA_REG(i));

	/* Write sram index - indirect access */
	mvpp2_write(priv, MVPP2_PRS_SRAM_IDX_REG, pe->index);
	for (i = 0; i < MVPP2_PRS_SRAM_WORDS; i++)
		pe->sram.word[i] = mvpp2_read(priv, MVPP2_PRS_SRAM_DATA_REG(i));

	return 0;
}

/* Invalidate tcam hw entry */
static void mvpp2_prs_hw_inv(struct mvpp2 *priv, int index)
{
	/* Write index - indirect access */
	mvpp2_write(priv, MVPP2_PRS_TCAM_IDX_REG, index);
	mvpp2_write(priv, MVPP2_PRS_TCAM_DATA_REG(MVPP2_PRS_TCAM_INV_WORD),
		    MVPP2_PRS_TCAM_INV_MASK);
}

/* Enable shadow table entry and set its lookup ID */
static void mvpp2_prs_shadow_set(struct mvpp2 *priv, int index, int lu)
{
	priv->prs_shadow[index].valid = true;
	priv->prs_shadow[index].lu = lu;
}

/* Update ri fields in shadow table entry */
static void mvpp2_prs_shadow_ri_set(struct mvpp2 *priv, int index,
				    unsigned int ri, unsigned int ri_mask)
{
	priv->prs_shadow[index].ri_mask = ri_mask;
	priv->prs_shadow[index].ri = ri;
}

/* Update lookup field in tcam sw entry */
static void mvpp2_prs_tcam_lu_set(struct mvpp2_prs_entry *pe, unsigned int lu)
{
	int enable_off = MVPP2_PRS_TCAM_EN_OFFS(MVPP2_PRS_TCAM_LU_BYTE);

	pe->tcam.byte[MVPP2_PRS_TCAM_LU_BYTE] = lu;
	pe->tcam.byte[enable_off] = MVPP2_PRS_LU_MASK;
}

/* Update mask for single port in tcam sw entry */
static void mvpp2_prs_tcam_port_set(struct mvpp2_prs_entry *pe,
				    unsigned int port, bool add)
{
	int enable_off = MVPP2_PRS_TCAM_EN_OFFS(MVPP2_PRS_TCAM_PORT_BYTE);

	if (add)
		pe->tcam.byte[enable_off] &= ~(1 << port);
	else
		pe->tcam.byte[enable_off] |= 1 << port;
}

/* Update port map in tcam sw entry */
static void mvpp2_prs_tcam_port_map_set(struct mvpp2_prs_entry *pe,
					unsigned int ports)
{
	unsigned char port_mask = MVPP2_PRS_PORT_MASK;
	int enable_off = MVPP2_PRS_TCAM_EN_OFFS(MVPP2_PRS_TCAM_PORT_BYTE);

	pe->tcam.byte[MVPP2_PRS_TCAM_PORT_BYTE] = 0;
	pe->tcam.byte[enable_off] &= ~port_mask;
	pe->tcam.byte[enable_off] |= ~ports & MVPP2_PRS_PORT_MASK;
}

/* Obtain port map from tcam sw entry */
static unsigned int mvpp2_prs_tcam_port_map_get(struct mvpp2_prs_entry *pe)
{
	int enable_off = MVPP2_PRS_TCAM_EN_OFFS(MVPP2_PRS_TCAM_PORT_BYTE);

	return ~(pe->tcam.byte[enable_off]) & MVPP2_PRS_PORT_MASK;
}

/* Set byte of data and its enable bits in tcam sw entry */
static void mvpp2_prs_tcam_data_byte_set(struct mvpp2_prs_entry *pe,
					 unsigned int offs, unsigned char byte,
					 unsigned char enable)
{
	pe->tcam.byte[MVPP2_PRS_TCAM_DATA_BYTE(offs)] = byte;
	pe->tcam.byte[MVPP2_PRS_TCAM_DATA_BYTE_EN(offs)] = enable;
}

/* Get byte of data and its enable bits from tcam sw entry */
static void mvpp2_prs_tcam_data_byte_get(struct mvpp2_prs_entry *pe,
					 unsigned int offs, unsigned char *byte,
					 unsigned char *enable)
{
	*byte = pe->tcam.byte[MVPP2_PRS_TCAM_DATA_BYTE(offs)];
	*enable = pe->tcam.byte[MVPP2_PRS_TCAM_DATA_BYTE_EN(offs)];
}

/* Compare tcam data bytes with a pattern */
static bool mvpp2_prs_tcam_data_cmp(struct mvpp2_prs_entry *pe, int offs,
				    u16 data)
{
	int off = MVPP2_PRS_TCAM_DATA_BYTE(offs);
	u16 tcam_data;

	tcam_data = (8 << pe->tcam.byte[off + 1]) | pe->tcam.byte[off];
	if (tcam_data != data)
		return false;
	return true;
}

/* Update ai bits in tcam sw entry */
static void mvpp2_prs_tcam_ai_update(struct mvpp2_prs_entry *pe,
				     unsigned int bits, unsigned int enable)
{
	int i, ai_idx = MVPP2_PRS_TCAM_AI_BYTE;

	for (i = 0; i < MVPP2_PRS_AI_BITS; i++) {

		if (!(enable & BIT(i)))
			continue;

		if (bits & BIT(i))
			pe->tcam.byte[ai_idx] |= 1 << i;
		else
			pe->tcam.byte[ai_idx] &= ~(1 << i);
	}

	pe->tcam.byte[MVPP2_PRS_TCAM_EN_OFFS(ai_idx)] |= enable;
}

/* Get ai bits from tcam sw entry */
static int mvpp2_prs_tcam_ai_get(struct mvpp2_prs_entry *pe)
{
	return pe->tcam.byte[MVPP2_PRS_TCAM_AI_BYTE];
}

/* Set ethertype in tcam sw entry */
static void mvpp2_prs_match_etype(struct mvpp2_prs_entry *pe, int offset,
				  unsigned short ethertype)
{
	mvpp2_prs_tcam_data_byte_set(pe, offset + 0, ethertype >> 8, 0xff);
	mvpp2_prs_tcam_data_byte_set(pe, offset + 1, ethertype & 0xff, 0xff);
}

/* Set bits in sram sw entry */
static void mvpp2_prs_sram_bits_set(struct mvpp2_prs_entry *pe, int bit_num,
				    int val)
{
	pe->sram.byte[MVPP2_BIT_TO_BYTE(bit_num)] |= (val << (bit_num % 8));
}

/* Clear bits in sram sw entry */
static void mvpp2_prs_sram_bits_clear(struct mvpp2_prs_entry *pe, int bit_num,
				      int val)
{
	pe->sram.byte[MVPP2_BIT_TO_BYTE(bit_num)] &= ~(val << (bit_num % 8));
}

/* Update ri bits in sram sw entry */
static void mvpp2_prs_sram_ri_update(struct mvpp2_prs_entry *pe,
				     unsigned int bits, unsigned int mask)
{
	unsigned int i;

	for (i = 0; i < MVPP2_PRS_SRAM_RI_CTRL_BITS; i++) {
		int ri_off = MVPP2_PRS_SRAM_RI_OFFS;

		if (!(mask & BIT(i)))
			continue;

		if (bits & BIT(i))
			mvpp2_prs_sram_bits_set(pe, ri_off + i, 1);
		else
			mvpp2_prs_sram_bits_clear(pe, ri_off + i, 1);

		mvpp2_prs_sram_bits_set(pe, MVPP2_PRS_SRAM_RI_CTRL_OFFS + i, 1);
	}
}

/* Obtain ri bits from sram sw entry */
static int mvpp2_prs_sram_ri_get(struct mvpp2_prs_entry *pe)
{
	return pe->sram.word[MVPP2_PRS_SRAM_RI_WORD];
}

/* Update ai bits in sram sw entry */
static void mvpp2_prs_sram_ai_update(struct mvpp2_prs_entry *pe,
				     unsigned int bits, unsigned int mask)
{
	unsigned int i;
	int ai_off = MVPP2_PRS_SRAM_AI_OFFS;

	for (i = 0; i < MVPP2_PRS_SRAM_AI_CTRL_BITS; i++) {

		if (!(mask & BIT(i)))
			continue;

		if (bits & BIT(i))
			mvpp2_prs_sram_bits_set(pe, ai_off + i, 1);
		else
			mvpp2_prs_sram_bits_clear(pe, ai_off + i, 1);

		mvpp2_prs_sram_bits_set(pe, MVPP2_PRS_SRAM_AI_CTRL_OFFS + i, 1);
	}
}

/* Read ai bits from sram sw entry */
static int mvpp2_prs_sram_ai_get(struct mvpp2_prs_entry *pe)
{
	u8 bits;
	int ai_off = MVPP2_BIT_TO_BYTE(MVPP2_PRS_SRAM_AI_OFFS);
	int ai_en_off = ai_off + 1;
	int ai_shift = MVPP2_PRS_SRAM_AI_OFFS % 8;

	bits = (pe->sram.byte[ai_off] >> ai_shift) |
	       (pe->sram.byte[ai_en_off] << (8 - ai_shift));

	return bits;
}

/* In sram sw entry set lookup ID field of the tcam key to be used in the next
 * lookup interation
 */
static void mvpp2_prs_sram_next_lu_set(struct mvpp2_prs_entry *pe,
				       unsigned int lu)
{
	int sram_next_off = MVPP2_PRS_SRAM_NEXT_LU_OFFS;

	mvpp2_prs_sram_bits_clear(pe, sram_next_off,
				  MVPP2_PRS_SRAM_NEXT_LU_MASK);
	mvpp2_prs_sram_bits_set(pe, sram_next_off, lu);
}

/* In the sram sw entry set sign and value of the next lookup offset
 * and the offset value generated to the classifier
 */
static void mvpp2_prs_sram_shift_set(struct mvpp2_prs_entry *pe, int shift,
				     unsigned int op)
{
	/* Set sign */
	if (shift < 0) {
		mvpp2_prs_sram_bits_set(pe, MVPP2_PRS_SRAM_SHIFT_SIGN_BIT, 1);
		shift = 0 - shift;
	} else {
		mvpp2_prs_sram_bits_clear(pe, MVPP2_PRS_SRAM_SHIFT_SIGN_BIT, 1);
	}

	/* Set value */
	pe->sram.byte[MVPP2_BIT_TO_BYTE(MVPP2_PRS_SRAM_SHIFT_OFFS)] =
							   (unsigned char)shift;

	/* Reset and set operation */
	mvpp2_prs_sram_bits_clear(pe, MVPP2_PRS_SRAM_OP_SEL_SHIFT_OFFS,
				  MVPP2_PRS_SRAM_OP_SEL_SHIFT_MASK);
	mvpp2_prs_sram_bits_set(pe, MVPP2_PRS_SRAM_OP_SEL_SHIFT_OFFS, op);

	/* Set base offset as current */
	mvpp2_prs_sram_bits_clear(pe, MVPP2_PRS_SRAM_OP_SEL_BASE_OFFS, 1);
}

/* In the sram sw entry set sign and value of the user defined offset
 * generated to the classifier
 */
static void mvpp2_prs_sram_offset_set(struct mvpp2_prs_entry *pe,
				      unsigned int type, int offset,
				      unsigned int op)
{
	/* Set sign */
	if (offset < 0) {
		mvpp2_prs_sram_bits_set(pe, MVPP2_PRS_SRAM_UDF_SIGN_BIT, 1);
		offset = 0 - offset;
	} else {
		mvpp2_prs_sram_bits_clear(pe, MVPP2_PRS_SRAM_UDF_SIGN_BIT, 1);
	}

	/* Set value */
	mvpp2_prs_sram_bits_clear(pe, MVPP2_PRS_SRAM_UDF_OFFS,
				  MVPP2_PRS_SRAM_UDF_MASK);
	mvpp2_prs_sram_bits_set(pe, MVPP2_PRS_SRAM_UDF_OFFS, offset);
	pe->sram.byte[MVPP2_BIT_TO_BYTE(MVPP2_PRS_SRAM_UDF_OFFS +
					MVPP2_PRS_SRAM_UDF_BITS)] &=
	      ~(MVPP2_PRS_SRAM_UDF_MASK >> (8 - (MVPP2_PRS_SRAM_UDF_OFFS % 8)));
	pe->sram.byte[MVPP2_BIT_TO_BYTE(MVPP2_PRS_SRAM_UDF_OFFS +
					MVPP2_PRS_SRAM_UDF_BITS)] |=
				(offset >> (8 - (MVPP2_PRS_SRAM_UDF_OFFS % 8)));

	/* Set offset type */
	mvpp2_prs_sram_bits_clear(pe, MVPP2_PRS_SRAM_UDF_TYPE_OFFS,
				  MVPP2_PRS_SRAM_UDF_TYPE_MASK);
	mvpp2_prs_sram_bits_set(pe, MVPP2_PRS_SRAM_UDF_TYPE_OFFS, type);

	/* Set offset operation */
	mvpp2_prs_sram_bits_clear(pe, MVPP2_PRS_SRAM_OP_SEL_UDF_OFFS,
				  MVPP2_PRS_SRAM_OP_SEL_UDF_MASK);
	mvpp2_prs_sram_bits_set(pe, MVPP2_PRS_SRAM_OP_SEL_UDF_OFFS, op);

	pe->sram.byte[MVPP2_BIT_TO_BYTE(MVPP2_PRS_SRAM_OP_SEL_UDF_OFFS +
					MVPP2_PRS_SRAM_OP_SEL_UDF_BITS)] &=
					     ~(MVPP2_PRS_SRAM_OP_SEL_UDF_MASK >>
				    (8 - (MVPP2_PRS_SRAM_OP_SEL_UDF_OFFS % 8)));

	pe->sram.byte[MVPP2_BIT_TO_BYTE(MVPP2_PRS_SRAM_OP_SEL_UDF_OFFS +
					MVPP2_PRS_SRAM_OP_SEL_UDF_BITS)] |=
			     (op >> (8 - (MVPP2_PRS_SRAM_OP_SEL_UDF_OFFS % 8)));

	/* Set base offset as current */
	mvpp2_prs_sram_bits_clear(pe, MVPP2_PRS_SRAM_OP_SEL_BASE_OFFS, 1);
}

/* Find parser flow entry */
static struct mvpp2_prs_entry *mvpp2_prs_flow_find(struct mvpp2 *priv, int flow)
{
	struct mvpp2_prs_entry *pe;
	int tid;

	pe = kzalloc(sizeof(*pe), GFP_KERNEL);
	if (!pe)
		return NULL;
	mvpp2_prs_tcam_lu_set(pe, MVPP2_PRS_LU_FLOWS);

	/* Go through the all entires with MVPP2_PRS_LU_FLOWS */
	for (tid = MVPP2_PRS_TCAM_SRAM_SIZE - 1; tid >= 0; tid--) {
		u8 bits;

		if (!priv->prs_shadow[tid].valid ||
		    priv->prs_shadow[tid].lu != MVPP2_PRS_LU_FLOWS)
			continue;

		pe->index = tid;
		mvpp2_prs_hw_read(priv, pe);
		bits = mvpp2_prs_sram_ai_get(pe);

		/* Sram store classification lookup ID in AI bits [5:0] */
		if ((bits & MVPP2_PRS_FLOW_ID_MASK) == flow)
			return pe;
	}
	kfree(pe);

	return NULL;
}

/* Return first free tcam index, seeking from start to end */
static int mvpp2_prs_tcam_first_free(struct mvpp2 *priv, unsigned char start,
				     unsigned char end)
{
	int tid;

	if (start > end)
		swap(start, end);

	if (end >= MVPP2_PRS_TCAM_SRAM_SIZE)
		end = MVPP2_PRS_TCAM_SRAM_SIZE - 1;

	for (tid = start; tid <= end; tid++) {
		if (!priv->prs_shadow[tid].valid)
			return tid;
	}

	return -EINVAL;
}

/* Enable/disable dropping all mac da's */
static void mvpp2_prs_mac_drop_all_set(struct mvpp2 *priv, int port, bool add)
{
	struct mvpp2_prs_entry pe;

	if (priv->prs_shadow[MVPP2_PE_DROP_ALL].valid) {
		/* Entry exist - update port only */
		pe.index = MVPP2_PE_DROP_ALL;
		mvpp2_prs_hw_read(priv, &pe);
	} else {
		/* Entry doesn't exist - create new */
		memset(&pe, 0, sizeof(pe));
		mvpp2_prs_tcam_lu_set(&pe, MVPP2_PRS_LU_MAC);
		pe.index = MVPP2_PE_DROP_ALL;

		/* Non-promiscuous mode for all ports - DROP unknown packets */
		mvpp2_prs_sram_ri_update(&pe, MVPP2_PRS_RI_DROP_MASK,
					 MVPP2_PRS_RI_DROP_MASK);

		mvpp2_prs_sram_bits_set(&pe, MVPP2_PRS_SRAM_LU_GEN_BIT, 1);
		mvpp2_prs_sram_next_lu_set(&pe, MVPP2_PRS_LU_FLOWS);

		/* Update shadow table */
		mvpp2_prs_shadow_set(priv, pe.index, MVPP2_PRS_LU_MAC);

		/* Mask all ports */
		mvpp2_prs_tcam_port_map_set(&pe, 0);
	}

	/* Update port mask */
	mvpp2_prs_tcam_port_set(&pe, port, add);

	mvpp2_prs_hw_write(priv, &pe);
}

/* Set port to promiscuous mode */
static void mvpp2_prs_mac_promisc_set(struct mvpp2 *priv, int port, bool add)
{
	struct mvpp2_prs_entry pe;

	/* Promiscuous mode - Accept unknown packets */

	if (priv->prs_shadow[MVPP2_PE_MAC_PROMISCUOUS].valid) {
		/* Entry exist - update port only */
		pe.index = MVPP2_PE_MAC_PROMISCUOUS;
		mvpp2_prs_hw_read(priv, &pe);
	} else {
		/* Entry doesn't exist - create new */
		memset(&pe, 0, sizeof(pe));
		mvpp2_prs_tcam_lu_set(&pe, MVPP2_PRS_LU_MAC);
		pe.index = MVPP2_PE_MAC_PROMISCUOUS;

		/* Continue - set next lookup */
		mvpp2_prs_sram_next_lu_set(&pe, MVPP2_PRS_LU_DSA);

		/* Set result info bits */
		mvpp2_prs_sram_ri_update(&pe, MVPP2_PRS_RI_L2_UCAST,
					 MVPP2_PRS_RI_L2_CAST_MASK);

		/* Shift to ethertype */
		mvpp2_prs_sram_shift_set(&pe, 2 * ETH_ALEN,
					 MVPP2_PRS_SRAM_OP_SEL_SHIFT_ADD);

		/* Mask all ports */
		mvpp2_prs_tcam_port_map_set(&pe, 0);

		/* Update shadow table */
		mvpp2_prs_shadow_set(priv, pe.index, MVPP2_PRS_LU_MAC);
	}

	/* Update port mask */
	mvpp2_prs_tcam_port_set(&pe, port, add);

	mvpp2_prs_hw_write(priv, &pe);
}

/* Accept multicast */
static void mvpp2_prs_mac_multi_set(struct mvpp2 *priv, int port, int index,
				    bool add)
{
	struct mvpp2_prs_entry pe;
	unsigned char da_mc;

	/* Ethernet multicast address first byte is
	 * 0x01 for IPv4 and 0x33 for IPv6
	 */
	da_mc = (index == MVPP2_PE_MAC_MC_ALL) ? 0x01 : 0x33;

	if (priv->prs_shadow[index].valid) {
		/* Entry exist - update port only */
		pe.index = index;
		mvpp2_prs_hw_read(priv, &pe);
	} else {
		/* Entry doesn't exist - create new */
		memset(&pe, 0, sizeof(pe));
		mvpp2_prs_tcam_lu_set(&pe, MVPP2_PRS_LU_MAC);
		pe.index = index;

		/* Continue - set next lookup */
		mvpp2_prs_sram_next_lu_set(&pe, MVPP2_PRS_LU_DSA);

		/* Set result info bits */
		mvpp2_prs_sram_ri_update(&pe, MVPP2_PRS_RI_L2_MCAST,
					 MVPP2_PRS_RI_L2_CAST_MASK);

		/* Update tcam entry data first byte */
		mvpp2_prs_tcam_data_byte_set(&pe, 0, da_mc, 0xff);

		/* Shift to ethertype */
		mvpp2_prs_sram_shift_set(&pe, 2 * ETH_ALEN,
					 MVPP2_PRS_SRAM_OP_SEL_SHIFT_ADD);

		/* Mask all ports */
		mvpp2_prs_tcam_port_map_set(&pe, 0);

		/* Update shadow table */
		mvpp2_prs_shadow_set(priv, pe.index, MVPP2_PRS_LU_MAC);
	}

	/* Update port mask */
	mvpp2_prs_tcam_port_set(&pe, port, add);

	mvpp2_prs_hw_write(priv, &pe);
}

/* Set entry for dsa packets */
static void mvpp2_prs_dsa_tag_set(struct mvpp2 *priv, int port, bool add,
				  bool tagged, bool extend)
{
	struct mvpp2_prs_entry pe;
	int tid, shift;

	if (extend) {
		tid = tagged ? MVPP2_PE_EDSA_TAGGED : MVPP2_PE_EDSA_UNTAGGED;
		shift = 8;
	} else {
		tid = tagged ? MVPP2_PE_DSA_TAGGED : MVPP2_PE_DSA_UNTAGGED;
		shift = 4;
	}

	if (priv->prs_shadow[tid].valid) {
		/* Entry exist - update port only */
		pe.index = tid;
		mvpp2_prs_hw_read(priv, &pe);
	} else {
		/* Entry doesn't exist - create new */
		memset(&pe, 0, sizeof(pe));
		mvpp2_prs_tcam_lu_set(&pe, MVPP2_PRS_LU_DSA);
		pe.index = tid;

		/* Shift 4 bytes if DSA tag or 8 bytes in case of EDSA tag*/
		mvpp2_prs_sram_shift_set(&pe, shift,
					 MVPP2_PRS_SRAM_OP_SEL_SHIFT_ADD);

		/* Update shadow table */
		mvpp2_prs_shadow_set(priv, pe.index, MVPP2_PRS_LU_DSA);

		if (tagged) {
			/* Set tagged bit in DSA tag */
			mvpp2_prs_tcam_data_byte_set(&pe, 0,
						     MVPP2_PRS_TCAM_DSA_TAGGED_BIT,
						     MVPP2_PRS_TCAM_DSA_TAGGED_BIT);
			/* Clear all ai bits for next iteration */
			mvpp2_prs_sram_ai_update(&pe, 0,
						 MVPP2_PRS_SRAM_AI_MASK);
			/* If packet is tagged continue check vlans */
			mvpp2_prs_sram_next_lu_set(&pe, MVPP2_PRS_LU_VLAN);
		} else {
			/* Set result info bits to 'no vlans' */
			mvpp2_prs_sram_ri_update(&pe, MVPP2_PRS_RI_VLAN_NONE,
						 MVPP2_PRS_RI_VLAN_MASK);
			mvpp2_prs_sram_next_lu_set(&pe, MVPP2_PRS_LU_L2);
		}

		/* Mask all ports */
		mvpp2_prs_tcam_port_map_set(&pe, 0);
	}

	/* Update port mask */
	mvpp2_prs_tcam_port_set(&pe, port, add);

	mvpp2_prs_hw_write(priv, &pe);
}

/* Set entry for dsa ethertype */
static void mvpp2_prs_dsa_tag_ethertype_set(struct mvpp2 *priv, int port,
					    bool add, bool tagged, bool extend)
{
	struct mvpp2_prs_entry pe;
	int tid, shift, port_mask;

	if (extend) {
		tid = tagged ? MVPP2_PE_ETYPE_EDSA_TAGGED :
		      MVPP2_PE_ETYPE_EDSA_UNTAGGED;
		port_mask = 0;
		shift = 8;
	} else {
		tid = tagged ? MVPP2_PE_ETYPE_DSA_TAGGED :
		      MVPP2_PE_ETYPE_DSA_UNTAGGED;
		port_mask = MVPP2_PRS_PORT_MASK;
		shift = 4;
	}

	if (priv->prs_shadow[tid].valid) {
		/* Entry exist - update port only */
		pe.index = tid;
		mvpp2_prs_hw_read(priv, &pe);
	} else {
		/* Entry doesn't exist - create new */
		memset(&pe, 0, sizeof(pe));
		mvpp2_prs_tcam_lu_set(&pe, MVPP2_PRS_LU_DSA);
		pe.index = tid;

		/* Set ethertype */
		mvpp2_prs_match_etype(&pe, 0, ETH_P_EDSA);
		mvpp2_prs_match_etype(&pe, 2, 0);

		mvpp2_prs_sram_ri_update(&pe, MVPP2_PRS_RI_DSA_MASK,
					 MVPP2_PRS_RI_DSA_MASK);
		/* Shift ethertype + 2 byte reserved + tag*/
		mvpp2_prs_sram_shift_set(&pe, 2 + MVPP2_ETH_TYPE_LEN + shift,
					 MVPP2_PRS_SRAM_OP_SEL_SHIFT_ADD);

		/* Update shadow table */
		mvpp2_prs_shadow_set(priv, pe.index, MVPP2_PRS_LU_DSA);

		if (tagged) {
			/* Set tagged bit in DSA tag */
			mvpp2_prs_tcam_data_byte_set(&pe,
						     MVPP2_ETH_TYPE_LEN + 2 + 3,
						 MVPP2_PRS_TCAM_DSA_TAGGED_BIT,
						 MVPP2_PRS_TCAM_DSA_TAGGED_BIT);
			/* Clear all ai bits for next iteration */
			mvpp2_prs_sram_ai_update(&pe, 0,
						 MVPP2_PRS_SRAM_AI_MASK);
			/* If packet is tagged continue check vlans */
			mvpp2_prs_sram_next_lu_set(&pe, MVPP2_PRS_LU_VLAN);
		} else {
			/* Set result info bits to 'no vlans' */
			mvpp2_prs_sram_ri_update(&pe, MVPP2_PRS_RI_VLAN_NONE,
						 MVPP2_PRS_RI_VLAN_MASK);
			mvpp2_prs_sram_next_lu_set(&pe, MVPP2_PRS_LU_L2);
		}
		/* Mask/unmask all ports, depending on dsa type */
		mvpp2_prs_tcam_port_map_set(&pe, port_mask);
	}

	/* Update port mask */
	mvpp2_prs_tcam_port_set(&pe, port, add);

	mvpp2_prs_hw_write(priv, &pe);
}

/* Search for existing single/triple vlan entry */
static struct mvpp2_prs_entry *mvpp2_prs_vlan_find(struct mvpp2 *priv,
						   unsigned short tpid, int ai)
{
	struct mvpp2_prs_entry *pe;
	int tid;

	pe = kzalloc(sizeof(*pe), GFP_KERNEL);
	if (!pe)
		return NULL;
	mvpp2_prs_tcam_lu_set(pe, MVPP2_PRS_LU_VLAN);

	/* Go through the all entries with MVPP2_PRS_LU_VLAN */
	for (tid = MVPP2_PE_FIRST_FREE_TID;
	     tid <= MVPP2_PE_LAST_FREE_TID; tid++) {
		unsigned int ri_bits, ai_bits;
		bool match;

		if (!priv->prs_shadow[tid].valid ||
		    priv->prs_shadow[tid].lu != MVPP2_PRS_LU_VLAN)
			continue;

		pe->index = tid;

		mvpp2_prs_hw_read(priv, pe);
		match = mvpp2_prs_tcam_data_cmp(pe, 0, swab16(tpid));
		if (!match)
			continue;

		/* Get vlan type */
		ri_bits = mvpp2_prs_sram_ri_get(pe);
		ri_bits &= MVPP2_PRS_RI_VLAN_MASK;

		/* Get current ai value from tcam */
		ai_bits = mvpp2_prs_tcam_ai_get(pe);
		/* Clear double vlan bit */
		ai_bits &= ~MVPP2_PRS_DBL_VLAN_AI_BIT;

		if (ai != ai_bits)
			continue;

		if (ri_bits == MVPP2_PRS_RI_VLAN_SINGLE ||
		    ri_bits == MVPP2_PRS_RI_VLAN_TRIPLE)
			return pe;
	}
	kfree(pe);

	return NULL;
}

/* Add/update single/triple vlan entry */
static int mvpp2_prs_vlan_add(struct mvpp2 *priv, unsigned short tpid, int ai,
			      unsigned int port_map)
{
	struct mvpp2_prs_entry *pe;
	int tid_aux, tid;
	int ret = 0;

	pe = mvpp2_prs_vlan_find(priv, tpid, ai);

	if (!pe) {
		/* Create new tcam entry */
		tid = mvpp2_prs_tcam_first_free(priv, MVPP2_PE_LAST_FREE_TID,
						MVPP2_PE_FIRST_FREE_TID);
		if (tid < 0)
			return tid;

		pe = kzalloc(sizeof(*pe), GFP_KERNEL);
		if (!pe)
			return -ENOMEM;

		/* Get last double vlan tid */
		for (tid_aux = MVPP2_PE_LAST_FREE_TID;
		     tid_aux >= MVPP2_PE_FIRST_FREE_TID; tid_aux--) {
			unsigned int ri_bits;

			if (!priv->prs_shadow[tid_aux].valid ||
			    priv->prs_shadow[tid_aux].lu != MVPP2_PRS_LU_VLAN)
				continue;

			pe->index = tid_aux;
			mvpp2_prs_hw_read(priv, pe);
			ri_bits = mvpp2_prs_sram_ri_get(pe);
			if ((ri_bits & MVPP2_PRS_RI_VLAN_MASK) ==
			    MVPP2_PRS_RI_VLAN_DOUBLE)
				break;
		}

		if (tid <= tid_aux) {
			ret = -EINVAL;
			goto free_pe;
		}

		memset(pe, 0, sizeof(*pe));
		mvpp2_prs_tcam_lu_set(pe, MVPP2_PRS_LU_VLAN);
		pe->index = tid;

		mvpp2_prs_match_etype(pe, 0, tpid);

		mvpp2_prs_sram_next_lu_set(pe, MVPP2_PRS_LU_L2);
		/* Shift 4 bytes - skip 1 vlan tag */
		mvpp2_prs_sram_shift_set(pe, MVPP2_VLAN_TAG_LEN,
					 MVPP2_PRS_SRAM_OP_SEL_SHIFT_ADD);
		/* Clear all ai bits for next iteration */
		mvpp2_prs_sram_ai_update(pe, 0, MVPP2_PRS_SRAM_AI_MASK);

		if (ai == MVPP2_PRS_SINGLE_VLAN_AI) {
			mvpp2_prs_sram_ri_update(pe, MVPP2_PRS_RI_VLAN_SINGLE,
						 MVPP2_PRS_RI_VLAN_MASK);
		} else {
			ai |= MVPP2_PRS_DBL_VLAN_AI_BIT;
			mvpp2_prs_sram_ri_update(pe, MVPP2_PRS_RI_VLAN_TRIPLE,
						 MVPP2_PRS_RI_VLAN_MASK);
		}
		mvpp2_prs_tcam_ai_update(pe, ai, MVPP2_PRS_SRAM_AI_MASK);

		mvpp2_prs_shadow_set(priv, pe->index, MVPP2_PRS_LU_VLAN);
	}
	/* Update ports' mask */
	mvpp2_prs_tcam_port_map_set(pe, port_map);

	mvpp2_prs_hw_write(priv, pe);
free_pe:
	kfree(pe);

	return ret;
}

/* Get first free double vlan ai number */
static int mvpp2_prs_double_vlan_ai_free_get(struct mvpp2 *priv)
{
	int i;

	for (i = 1; i < MVPP2_PRS_DBL_VLANS_MAX; i++) {
		if (!priv->prs_double_vlans[i])
			return i;
	}

	return -EINVAL;
}

/* Search for existing double vlan entry */
static struct mvpp2_prs_entry *mvpp2_prs_double_vlan_find(struct mvpp2 *priv,
							  unsigned short tpid1,
							  unsigned short tpid2)
{
	struct mvpp2_prs_entry *pe;
	int tid;

	pe = kzalloc(sizeof(*pe), GFP_KERNEL);
	if (!pe)
		return NULL;
	mvpp2_prs_tcam_lu_set(pe, MVPP2_PRS_LU_VLAN);

	/* Go through the all entries with MVPP2_PRS_LU_VLAN */
	for (tid = MVPP2_PE_FIRST_FREE_TID;
	     tid <= MVPP2_PE_LAST_FREE_TID; tid++) {
		unsigned int ri_mask;
		bool match;

		if (!priv->prs_shadow[tid].valid ||
		    priv->prs_shadow[tid].lu != MVPP2_PRS_LU_VLAN)
			continue;

		pe->index = tid;
		mvpp2_prs_hw_read(priv, pe);

		match = mvpp2_prs_tcam_data_cmp(pe, 0, swab16(tpid1))
			&& mvpp2_prs_tcam_data_cmp(pe, 4, swab16(tpid2));

		if (!match)
			continue;

		ri_mask = mvpp2_prs_sram_ri_get(pe) & MVPP2_PRS_RI_VLAN_MASK;
		if (ri_mask == MVPP2_PRS_RI_VLAN_DOUBLE)
			return pe;
	}
	kfree(pe);

	return NULL;
}

/* Add or update double vlan entry */
static int mvpp2_prs_double_vlan_add(struct mvpp2 *priv, unsigned short tpid1,
				     unsigned short tpid2,
				     unsigned int port_map)
{
	struct mvpp2_prs_entry *pe;
	int tid_aux, tid, ai, ret = 0;

	pe = mvpp2_prs_double_vlan_find(priv, tpid1, tpid2);

	if (!pe) {
		/* Create new tcam entry */
		tid = mvpp2_prs_tcam_first_free(priv, MVPP2_PE_FIRST_FREE_TID,
				MVPP2_PE_LAST_FREE_TID);
		if (tid < 0)
			return tid;

		pe = kzalloc(sizeof(*pe), GFP_KERNEL);
		if (!pe)
			return -ENOMEM;

		/* Set ai value for new double vlan entry */
		ai = mvpp2_prs_double_vlan_ai_free_get(priv);
		if (ai < 0) {
			ret = ai;
			goto free_pe;
		}

		/* Get first single/triple vlan tid */
		for (tid_aux = MVPP2_PE_FIRST_FREE_TID;
		     tid_aux <= MVPP2_PE_LAST_FREE_TID; tid_aux++) {
			unsigned int ri_bits;

			if (!priv->prs_shadow[tid_aux].valid ||
			    priv->prs_shadow[tid_aux].lu != MVPP2_PRS_LU_VLAN)
				continue;

			pe->index = tid_aux;
			mvpp2_prs_hw_read(priv, pe);
			ri_bits = mvpp2_prs_sram_ri_get(pe);
			ri_bits &= MVPP2_PRS_RI_VLAN_MASK;
			if (ri_bits == MVPP2_PRS_RI_VLAN_SINGLE ||
			    ri_bits == MVPP2_PRS_RI_VLAN_TRIPLE)
				break;
		}

		if (tid >= tid_aux) {
			ret = -ERANGE;
			goto free_pe;
		}

		memset(pe, 0, sizeof(*pe));
		mvpp2_prs_tcam_lu_set(pe, MVPP2_PRS_LU_VLAN);
		pe->index = tid;

		priv->prs_double_vlans[ai] = true;

		mvpp2_prs_match_etype(pe, 0, tpid1);
		mvpp2_prs_match_etype(pe, 4, tpid2);

		mvpp2_prs_sram_next_lu_set(pe, MVPP2_PRS_LU_VLAN);
		/* Shift 8 bytes - skip 2 vlan tags */
		mvpp2_prs_sram_shift_set(pe, 2 * MVPP2_VLAN_TAG_LEN,
					 MVPP2_PRS_SRAM_OP_SEL_SHIFT_ADD);
		mvpp2_prs_sram_ri_update(pe, MVPP2_PRS_RI_VLAN_DOUBLE,
					 MVPP2_PRS_RI_VLAN_MASK);
		mvpp2_prs_sram_ai_update(pe, ai | MVPP2_PRS_DBL_VLAN_AI_BIT,
					 MVPP2_PRS_SRAM_AI_MASK);

		mvpp2_prs_shadow_set(priv, pe->index, MVPP2_PRS_LU_VLAN);
	}

	/* Update ports' mask */
	mvpp2_prs_tcam_port_map_set(pe, port_map);
	mvpp2_prs_hw_write(priv, pe);
free_pe:
	kfree(pe);
	return ret;
}

/* IPv4 header parsing for fragmentation and L4 offset */
static int mvpp2_prs_ip4_proto(struct mvpp2 *priv, unsigned short proto,
			       unsigned int ri, unsigned int ri_mask)
{
	struct mvpp2_prs_entry pe;
	int tid;

	if ((proto != IPPROTO_TCP) && (proto != IPPROTO_UDP) &&
	    (proto != IPPROTO_IGMP))
		return -EINVAL;

	/* Fragmented packet */
	tid = mvpp2_prs_tcam_first_free(priv, MVPP2_PE_FIRST_FREE_TID,
					MVPP2_PE_LAST_FREE_TID);
	if (tid < 0)
		return tid;

	memset(&pe, 0, sizeof(pe));
	mvpp2_prs_tcam_lu_set(&pe, MVPP2_PRS_LU_IP4);
	pe.index = tid;

	/* Set next lu to IPv4 */
	mvpp2_prs_sram_next_lu_set(&pe, MVPP2_PRS_LU_IP4);
	mvpp2_prs_sram_shift_set(&pe, 12, MVPP2_PRS_SRAM_OP_SEL_SHIFT_ADD);
	/* Set L4 offset */
	mvpp2_prs_sram_offset_set(&pe, MVPP2_PRS_SRAM_UDF_TYPE_L4,
				  sizeof(struct iphdr) - 4,
				  MVPP2_PRS_SRAM_OP_SEL_UDF_ADD);
	mvpp2_prs_sram_ai_update(&pe, MVPP2_PRS_IPV4_DIP_AI_BIT,
				 MVPP2_PRS_IPV4_DIP_AI_BIT);
	mvpp2_prs_sram_ri_update(&pe, ri | MVPP2_PRS_RI_IP_FRAG_MASK,
				 ri_mask | MVPP2_PRS_RI_IP_FRAG_MASK);

	mvpp2_prs_tcam_data_byte_set(&pe, 5, proto, MVPP2_PRS_TCAM_PROTO_MASK);
	mvpp2_prs_tcam_ai_update(&pe, 0, MVPP2_PRS_IPV4_DIP_AI_BIT);
	/* Unmask all ports */
	mvpp2_prs_tcam_port_map_set(&pe, MVPP2_PRS_PORT_MASK);

	/* Update shadow table and hw entry */
	mvpp2_prs_shadow_set(priv, pe.index, MVPP2_PRS_LU_IP4);
	mvpp2_prs_hw_write(priv, &pe);

	/* Not fragmented packet */
	tid = mvpp2_prs_tcam_first_free(priv, MVPP2_PE_FIRST_FREE_TID,
					MVPP2_PE_LAST_FREE_TID);
	if (tid < 0)
		return tid;

	pe.index = tid;
	/* Clear ri before updating */
	pe.sram.word[MVPP2_PRS_SRAM_RI_WORD] = 0x0;
	pe.sram.word[MVPP2_PRS_SRAM_RI_CTRL_WORD] = 0x0;
	mvpp2_prs_sram_ri_update(&pe, ri, ri_mask);

	mvpp2_prs_tcam_data_byte_set(&pe, 2, 0x00, MVPP2_PRS_TCAM_PROTO_MASK_L);
	mvpp2_prs_tcam_data_byte_set(&pe, 3, 0x00, MVPP2_PRS_TCAM_PROTO_MASK);

	/* Update shadow table and hw entry */
	mvpp2_prs_shadow_set(priv, pe.index, MVPP2_PRS_LU_IP4);
	mvpp2_prs_hw_write(priv, &pe);

	return 0;
}

/* IPv4 L3 multicast or broadcast */
static int mvpp2_prs_ip4_cast(struct mvpp2 *priv, unsigned short l3_cast)
{
	struct mvpp2_prs_entry pe;
	int mask, tid;

	tid = mvpp2_prs_tcam_first_free(priv, MVPP2_PE_FIRST_FREE_TID,
					MVPP2_PE_LAST_FREE_TID);
	if (tid < 0)
		return tid;

	memset(&pe, 0, sizeof(pe));
	mvpp2_prs_tcam_lu_set(&pe, MVPP2_PRS_LU_IP4);
	pe.index = tid;

	switch (l3_cast) {
	case MVPP2_PRS_L3_MULTI_CAST:
		mvpp2_prs_tcam_data_byte_set(&pe, 0, MVPP2_PRS_IPV4_MC,
					     MVPP2_PRS_IPV4_MC_MASK);
		mvpp2_prs_sram_ri_update(&pe, MVPP2_PRS_RI_L3_MCAST,
					 MVPP2_PRS_RI_L3_ADDR_MASK);
		break;
	case  MVPP2_PRS_L3_BROAD_CAST:
		mask = MVPP2_PRS_IPV4_BC_MASK;
		mvpp2_prs_tcam_data_byte_set(&pe, 0, mask, mask);
		mvpp2_prs_tcam_data_byte_set(&pe, 1, mask, mask);
		mvpp2_prs_tcam_data_byte_set(&pe, 2, mask, mask);
		mvpp2_prs_tcam_data_byte_set(&pe, 3, mask, mask);
		mvpp2_prs_sram_ri_update(&pe, MVPP2_PRS_RI_L3_BCAST,
					 MVPP2_PRS_RI_L3_ADDR_MASK);
		break;
	default:
		return -EINVAL;
	}

	/* Finished: go to flowid generation */
	mvpp2_prs_sram_next_lu_set(&pe, MVPP2_PRS_LU_FLOWS);
	mvpp2_prs_sram_bits_set(&pe, MVPP2_PRS_SRAM_LU_GEN_BIT, 1);

	mvpp2_prs_tcam_ai_update(&pe, MVPP2_PRS_IPV4_DIP_AI_BIT,
				 MVPP2_PRS_IPV4_DIP_AI_BIT);
	/* Unmask all ports */
	mvpp2_prs_tcam_port_map_set(&pe, MVPP2_PRS_PORT_MASK);

	/* Update shadow table and hw entry */
	mvpp2_prs_shadow_set(priv, pe.index, MVPP2_PRS_LU_IP4);
	mvpp2_prs_hw_write(priv, &pe);

	return 0;
}

/* Set entries for protocols over IPv6  */
static int mvpp2_prs_ip6_proto(struct mvpp2 *priv, unsigned short proto,
			       unsigned int ri, unsigned int ri_mask)
{
	struct mvpp2_prs_entry pe;
	int tid;

	if ((proto != IPPROTO_TCP) && (proto != IPPROTO_UDP) &&
	    (proto != IPPROTO_ICMPV6) && (proto != IPPROTO_IPIP))
		return -EINVAL;

	tid = mvpp2_prs_tcam_first_free(priv, MVPP2_PE_FIRST_FREE_TID,
					MVPP2_PE_LAST_FREE_TID);
	if (tid < 0)
		return tid;

	memset(&pe, 0, sizeof(pe));
	mvpp2_prs_tcam_lu_set(&pe, MVPP2_PRS_LU_IP6);
	pe.index = tid;

	/* Finished: go to flowid generation */
	mvpp2_prs_sram_next_lu_set(&pe, MVPP2_PRS_LU_FLOWS);
	mvpp2_prs_sram_bits_set(&pe, MVPP2_PRS_SRAM_LU_GEN_BIT, 1);
	mvpp2_prs_sram_ri_update(&pe, ri, ri_mask);
	mvpp2_prs_sram_offset_set(&pe, MVPP2_PRS_SRAM_UDF_TYPE_L4,
				  sizeof(struct ipv6hdr) - 6,
				  MVPP2_PRS_SRAM_OP_SEL_UDF_ADD);

	mvpp2_prs_tcam_data_byte_set(&pe, 0, proto, MVPP2_PRS_TCAM_PROTO_MASK);
	mvpp2_prs_tcam_ai_update(&pe, MVPP2_PRS_IPV6_NO_EXT_AI_BIT,
				 MVPP2_PRS_IPV6_NO_EXT_AI_BIT);
	/* Unmask all ports */
	mvpp2_prs_tcam_port_map_set(&pe, MVPP2_PRS_PORT_MASK);

	/* Write HW */
	mvpp2_prs_shadow_set(priv, pe.index, MVPP2_PRS_LU_IP6);
	mvpp2_prs_hw_write(priv, &pe);

	return 0;
}

/* IPv6 L3 multicast entry */
static int mvpp2_prs_ip6_cast(struct mvpp2 *priv, unsigned short l3_cast)
{
	struct mvpp2_prs_entry pe;
	int tid;

	if (l3_cast != MVPP2_PRS_L3_MULTI_CAST)
		return -EINVAL;

	tid = mvpp2_prs_tcam_first_free(priv, MVPP2_PE_FIRST_FREE_TID,
					MVPP2_PE_LAST_FREE_TID);
	if (tid < 0)
		return tid;

	memset(&pe, 0, sizeof(pe));
	mvpp2_prs_tcam_lu_set(&pe, MVPP2_PRS_LU_IP6);
	pe.index = tid;

	/* Finished: go to flowid generation */
	mvpp2_prs_sram_next_lu_set(&pe, MVPP2_PRS_LU_IP6);
	mvpp2_prs_sram_ri_update(&pe, MVPP2_PRS_RI_L3_MCAST,
				 MVPP2_PRS_RI_L3_ADDR_MASK);
	mvpp2_prs_sram_ai_update(&pe, MVPP2_PRS_IPV6_NO_EXT_AI_BIT,
				 MVPP2_PRS_IPV6_NO_EXT_AI_BIT);
	/* Shift back to IPv6 NH */
	mvpp2_prs_sram_shift_set(&pe, -18, MVPP2_PRS_SRAM_OP_SEL_SHIFT_ADD);

	mvpp2_prs_tcam_data_byte_set(&pe, 0, MVPP2_PRS_IPV6_MC,
				     MVPP2_PRS_IPV6_MC_MASK);
	mvpp2_prs_tcam_ai_update(&pe, 0, MVPP2_PRS_IPV6_NO_EXT_AI_BIT);
	/* Unmask all ports */
	mvpp2_prs_tcam_port_map_set(&pe, MVPP2_PRS_PORT_MASK);

	/* Update shadow table and hw entry */
	mvpp2_prs_shadow_set(priv, pe.index, MVPP2_PRS_LU_IP6);
	mvpp2_prs_hw_write(priv, &pe);

	return 0;
}

/* Parser per-port initialization */
static void mvpp2_prs_hw_port_init(struct mvpp2 *priv, int port, int lu_first,
				   int lu_max, int offset)
{
	u32 val;

	/* Set lookup ID */
	val = mvpp2_read(priv, MVPP2_PRS_INIT_LOOKUP_REG);
	val &= ~MVPP2_PRS_PORT_LU_MASK(port);
	val |=  MVPP2_PRS_PORT_LU_VAL(port, lu_first);
	mvpp2_write(priv, MVPP2_PRS_INIT_LOOKUP_REG, val);

	/* Set maximum number of loops for packet received from port */
	val = mvpp2_read(priv, MVPP2_PRS_MAX_LOOP_REG(port));
	val &= ~MVPP2_PRS_MAX_LOOP_MASK(port);
	val |= MVPP2_PRS_MAX_LOOP_VAL(port, lu_max);
	mvpp2_write(priv, MVPP2_PRS_MAX_LOOP_REG(port), val);

	/* Set initial offset for packet header extraction for the first
	 * searching loop
	 */
	val = mvpp2_read(priv, MVPP2_PRS_INIT_OFFS_REG(port));
	val &= ~MVPP2_PRS_INIT_OFF_MASK(port);
	val |= MVPP2_PRS_INIT_OFF_VAL(port, offset);
	mvpp2_write(priv, MVPP2_PRS_INIT_OFFS_REG(port), val);
}

/* Default flow entries initialization for all ports */
static void mvpp2_prs_def_flow_init(struct mvpp2 *priv)
{
	struct mvpp2_prs_entry pe;
	int port;

	for (port = 0; port < MVPP2_MAX_PORTS; port++) {
		memset(&pe, 0, sizeof(pe));
		mvpp2_prs_tcam_lu_set(&pe, MVPP2_PRS_LU_FLOWS);
		pe.index = MVPP2_PE_FIRST_DEFAULT_FLOW - port;

		/* Mask all ports */
		mvpp2_prs_tcam_port_map_set(&pe, 0);

		/* Set flow ID*/
		mvpp2_prs_sram_ai_update(&pe, port, MVPP2_PRS_FLOW_ID_MASK);
		mvpp2_prs_sram_bits_set(&pe, MVPP2_PRS_SRAM_LU_DONE_BIT, 1);

		/* Update shadow table and hw entry */
		mvpp2_prs_shadow_set(priv, pe.index, MVPP2_PRS_LU_FLOWS);
		mvpp2_prs_hw_write(priv, &pe);
	}
}

/* Set default entry for Marvell Header field */
static void mvpp2_prs_mh_init(struct mvpp2 *priv)
{
	struct mvpp2_prs_entry pe;

	memset(&pe, 0, sizeof(pe));

	pe.index = MVPP2_PE_MH_DEFAULT;
	mvpp2_prs_tcam_lu_set(&pe, MVPP2_PRS_LU_MH);
	mvpp2_prs_sram_shift_set(&pe, MVPP2_MH_SIZE,
				 MVPP2_PRS_SRAM_OP_SEL_SHIFT_ADD);
	mvpp2_prs_sram_next_lu_set(&pe, MVPP2_PRS_LU_MAC);

	/* Unmask all ports */
	mvpp2_prs_tcam_port_map_set(&pe, MVPP2_PRS_PORT_MASK);

	/* Update shadow table and hw entry */
	mvpp2_prs_shadow_set(priv, pe.index, MVPP2_PRS_LU_MH);
	mvpp2_prs_hw_write(priv, &pe);
}

/* Set default entires (place holder) for promiscuous, non-promiscuous and
 * multicast MAC addresses
 */
static void mvpp2_prs_mac_init(struct mvpp2 *priv)
{
	struct mvpp2_prs_entry pe;

	memset(&pe, 0, sizeof(pe));

	/* Non-promiscuous mode for all ports - DROP unknown packets */
	pe.index = MVPP2_PE_MAC_NON_PROMISCUOUS;
	mvpp2_prs_tcam_lu_set(&pe, MVPP2_PRS_LU_MAC);

	mvpp2_prs_sram_ri_update(&pe, MVPP2_PRS_RI_DROP_MASK,
				 MVPP2_PRS_RI_DROP_MASK);
	mvpp2_prs_sram_bits_set(&pe, MVPP2_PRS_SRAM_LU_GEN_BIT, 1);
	mvpp2_prs_sram_next_lu_set(&pe, MVPP2_PRS_LU_FLOWS);

	/* Unmask all ports */
	mvpp2_prs_tcam_port_map_set(&pe, MVPP2_PRS_PORT_MASK);

	/* Update shadow table and hw entry */
	mvpp2_prs_shadow_set(priv, pe.index, MVPP2_PRS_LU_MAC);
	mvpp2_prs_hw_write(priv, &pe);

	/* place holders only - no ports */
	mvpp2_prs_mac_drop_all_set(priv, 0, false);
	mvpp2_prs_mac_promisc_set(priv, 0, false);
	mvpp2_prs_mac_multi_set(priv, MVPP2_PE_MAC_MC_ALL, 0, false);
	mvpp2_prs_mac_multi_set(priv, MVPP2_PE_MAC_MC_IP6, 0, false);
}

/* Set default entries for various types of dsa packets */
static void mvpp2_prs_dsa_init(struct mvpp2 *priv)
{
	struct mvpp2_prs_entry pe;

	/* None tagged EDSA entry - place holder */
	mvpp2_prs_dsa_tag_set(priv, 0, false, MVPP2_PRS_UNTAGGED,
			      MVPP2_PRS_EDSA);

	/* Tagged EDSA entry - place holder */
	mvpp2_prs_dsa_tag_set(priv, 0, false, MVPP2_PRS_TAGGED, MVPP2_PRS_EDSA);

	/* None tagged DSA entry - place holder */
	mvpp2_prs_dsa_tag_set(priv, 0, false, MVPP2_PRS_UNTAGGED,
			      MVPP2_PRS_DSA);

	/* Tagged DSA entry - place holder */
	mvpp2_prs_dsa_tag_set(priv, 0, false, MVPP2_PRS_TAGGED, MVPP2_PRS_DSA);

	/* None tagged EDSA ethertype entry - place holder*/
	mvpp2_prs_dsa_tag_ethertype_set(priv, 0, false,
					MVPP2_PRS_UNTAGGED, MVPP2_PRS_EDSA);

	/* Tagged EDSA ethertype entry - place holder*/
	mvpp2_prs_dsa_tag_ethertype_set(priv, 0, false,
					MVPP2_PRS_TAGGED, MVPP2_PRS_EDSA);

	/* None tagged DSA ethertype entry */
	mvpp2_prs_dsa_tag_ethertype_set(priv, 0, true,
					MVPP2_PRS_UNTAGGED, MVPP2_PRS_DSA);

	/* Tagged DSA ethertype entry */
	mvpp2_prs_dsa_tag_ethertype_set(priv, 0, true,
					MVPP2_PRS_TAGGED, MVPP2_PRS_DSA);

	/* Set default entry, in case DSA or EDSA tag not found */
	memset(&pe, 0, sizeof(pe));
	mvpp2_prs_tcam_lu_set(&pe, MVPP2_PRS_LU_DSA);
	pe.index = MVPP2_PE_DSA_DEFAULT;
	mvpp2_prs_sram_next_lu_set(&pe, MVPP2_PRS_LU_VLAN);

	/* Shift 0 bytes */
	mvpp2_prs_sram_shift_set(&pe, 0, MVPP2_PRS_SRAM_OP_SEL_SHIFT_ADD);
	mvpp2_prs_shadow_set(priv, pe.index, MVPP2_PRS_LU_MAC);

	/* Clear all sram ai bits for next iteration */
	mvpp2_prs_sram_ai_update(&pe, 0, MVPP2_PRS_SRAM_AI_MASK);

	/* Unmask all ports */
	mvpp2_prs_tcam_port_map_set(&pe, MVPP2_PRS_PORT_MASK);

	mvpp2_prs_hw_write(priv, &pe);
}

/* Match basic ethertypes */
static int mvpp2_prs_etype_init(struct mvpp2 *priv)
{
	struct mvpp2_prs_entry pe;
	int tid;

	/* Ethertype: PPPoE */
	tid = mvpp2_prs_tcam_first_free(priv, MVPP2_PE_FIRST_FREE_TID,
					MVPP2_PE_LAST_FREE_TID);
	if (tid < 0)
		return tid;

	memset(&pe, 0, sizeof(pe));
	mvpp2_prs_tcam_lu_set(&pe, MVPP2_PRS_LU_L2);
	pe.index = tid;

	mvpp2_prs_match_etype(&pe, 0, ETH_P_PPP_SES);

	mvpp2_prs_sram_shift_set(&pe, MVPP2_PPPOE_HDR_SIZE,
				 MVPP2_PRS_SRAM_OP_SEL_SHIFT_ADD);
	mvpp2_prs_sram_next_lu_set(&pe, MVPP2_PRS_LU_PPPOE);
	mvpp2_prs_sram_ri_update(&pe, MVPP2_PRS_RI_PPPOE_MASK,
				 MVPP2_PRS_RI_PPPOE_MASK);

	/* Update shadow table and hw entry */
	mvpp2_prs_shadow_set(priv, pe.index, MVPP2_PRS_LU_L2);
	priv->prs_shadow[pe.index].udf = MVPP2_PRS_UDF_L2_DEF;
	priv->prs_shadow[pe.index].finish = false;
	mvpp2_prs_shadow_ri_set(priv, pe.index, MVPP2_PRS_RI_PPPOE_MASK,
				MVPP2_PRS_RI_PPPOE_MASK);
	mvpp2_prs_hw_write(priv, &pe);

	/* Ethertype: ARP */
	tid = mvpp2_prs_tcam_first_free(priv, MVPP2_PE_FIRST_FREE_TID,
					MVPP2_PE_LAST_FREE_TID);
	if (tid < 0)
		return tid;

	memset(&pe, 0, sizeof(pe));
	mvpp2_prs_tcam_lu_set(&pe, MVPP2_PRS_LU_L2);
	pe.index = tid;

	mvpp2_prs_match_etype(&pe, 0, ETH_P_ARP);

	/* Generate flow in the next iteration*/
	mvpp2_prs_sram_next_lu_set(&pe, MVPP2_PRS_LU_FLOWS);
	mvpp2_prs_sram_bits_set(&pe, MVPP2_PRS_SRAM_LU_GEN_BIT, 1);
	mvpp2_prs_sram_ri_update(&pe, MVPP2_PRS_RI_L3_ARP,
				 MVPP2_PRS_RI_L3_PROTO_MASK);
	/* Set L3 offset */
	mvpp2_prs_sram_offset_set(&pe, MVPP2_PRS_SRAM_UDF_TYPE_L3,
				  MVPP2_ETH_TYPE_LEN,
				  MVPP2_PRS_SRAM_OP_SEL_UDF_ADD);

	/* Update shadow table and hw entry */
	mvpp2_prs_shadow_set(priv, pe.index, MVPP2_PRS_LU_L2);
	priv->prs_shadow[pe.index].udf = MVPP2_PRS_UDF_L2_DEF;
	priv->prs_shadow[pe.index].finish = true;
	mvpp2_prs_shadow_ri_set(priv, pe.index, MVPP2_PRS_RI_L3_ARP,
				MVPP2_PRS_RI_L3_PROTO_MASK);
	mvpp2_prs_hw_write(priv, &pe);

	/* Ethertype: LBTD */
	tid = mvpp2_prs_tcam_first_free(priv, MVPP2_PE_FIRST_FREE_TID,
					MVPP2_PE_LAST_FREE_TID);
	if (tid < 0)
		return tid;

	memset(&pe, 0, sizeof(pe));
	mvpp2_prs_tcam_lu_set(&pe, MVPP2_PRS_LU_L2);
	pe.index = tid;

	mvpp2_prs_match_etype(&pe, 0, MVPP2_IP_LBDT_TYPE);

	/* Generate flow in the next iteration*/
	mvpp2_prs_sram_next_lu_set(&pe, MVPP2_PRS_LU_FLOWS);
	mvpp2_prs_sram_bits_set(&pe, MVPP2_PRS_SRAM_LU_GEN_BIT, 1);
	mvpp2_prs_sram_ri_update(&pe, MVPP2_PRS_RI_CPU_CODE_RX_SPEC |
				 MVPP2_PRS_RI_UDF3_RX_SPECIAL,
				 MVPP2_PRS_RI_CPU_CODE_MASK |
				 MVPP2_PRS_RI_UDF3_MASK);
	/* Set L3 offset */
	mvpp2_prs_sram_offset_set(&pe, MVPP2_PRS_SRAM_UDF_TYPE_L3,
				  MVPP2_ETH_TYPE_LEN,
				  MVPP2_PRS_SRAM_OP_SEL_UDF_ADD);

	/* Update shadow table and hw entry */
	mvpp2_prs_shadow_set(priv, pe.index, MVPP2_PRS_LU_L2);
	priv->prs_shadow[pe.index].udf = MVPP2_PRS_UDF_L2_DEF;
	priv->prs_shadow[pe.index].finish = true;
	mvpp2_prs_shadow_ri_set(priv, pe.index, MVPP2_PRS_RI_CPU_CODE_RX_SPEC |
				MVPP2_PRS_RI_UDF3_RX_SPECIAL,
				MVPP2_PRS_RI_CPU_CODE_MASK |
				MVPP2_PRS_RI_UDF3_MASK);
	mvpp2_prs_hw_write(priv, &pe);

	/* Ethertype: IPv4 without options */
	tid = mvpp2_prs_tcam_first_free(priv, MVPP2_PE_FIRST_FREE_TID,
					MVPP2_PE_LAST_FREE_TID);
	if (tid < 0)
		return tid;

	memset(&pe, 0, sizeof(pe));
	mvpp2_prs_tcam_lu_set(&pe, MVPP2_PRS_LU_L2);
	pe.index = tid;

	mvpp2_prs_match_etype(&pe, 0, ETH_P_IP);
	mvpp2_prs_tcam_data_byte_set(&pe, MVPP2_ETH_TYPE_LEN,
				     MVPP2_PRS_IPV4_HEAD | MVPP2_PRS_IPV4_IHL,
				     MVPP2_PRS_IPV4_HEAD_MASK |
				     MVPP2_PRS_IPV4_IHL_MASK);

	mvpp2_prs_sram_next_lu_set(&pe, MVPP2_PRS_LU_IP4);
	mvpp2_prs_sram_ri_update(&pe, MVPP2_PRS_RI_L3_IP4,
				 MVPP2_PRS_RI_L3_PROTO_MASK);
	/* Skip eth_type + 4 bytes of IP header */
	mvpp2_prs_sram_shift_set(&pe, MVPP2_ETH_TYPE_LEN + 4,
				 MVPP2_PRS_SRAM_OP_SEL_SHIFT_ADD);
	/* Set L3 offset */
	mvpp2_prs_sram_offset_set(&pe, MVPP2_PRS_SRAM_UDF_TYPE_L3,
				  MVPP2_ETH_TYPE_LEN,
				  MVPP2_PRS_SRAM_OP_SEL_UDF_ADD);

	/* Update shadow table and hw entry */
	mvpp2_prs_shadow_set(priv, pe.index, MVPP2_PRS_LU_L2);
	priv->prs_shadow[pe.index].udf = MVPP2_PRS_UDF_L2_DEF;
	priv->prs_shadow[pe.index].finish = false;
	mvpp2_prs_shadow_ri_set(priv, pe.index, MVPP2_PRS_RI_L3_IP4,
				MVPP2_PRS_RI_L3_PROTO_MASK);
	mvpp2_prs_hw_write(priv, &pe);

	/* Ethertype: IPv4 with options */
	tid = mvpp2_prs_tcam_first_free(priv, MVPP2_PE_FIRST_FREE_TID,
					MVPP2_PE_LAST_FREE_TID);
	if (tid < 0)
		return tid;

	pe.index = tid;

	/* Clear tcam data before updating */
	pe.tcam.byte[MVPP2_PRS_TCAM_DATA_BYTE(MVPP2_ETH_TYPE_LEN)] = 0x0;
	pe.tcam.byte[MVPP2_PRS_TCAM_DATA_BYTE_EN(MVPP2_ETH_TYPE_LEN)] = 0x0;

	mvpp2_prs_tcam_data_byte_set(&pe, MVPP2_ETH_TYPE_LEN,
				     MVPP2_PRS_IPV4_HEAD,
				     MVPP2_PRS_IPV4_HEAD_MASK);

	/* Clear ri before updating */
	pe.sram.word[MVPP2_PRS_SRAM_RI_WORD] = 0x0;
	pe.sram.word[MVPP2_PRS_SRAM_RI_CTRL_WORD] = 0x0;
	mvpp2_prs_sram_ri_update(&pe, MVPP2_PRS_RI_L3_IP4_OPT,
				 MVPP2_PRS_RI_L3_PROTO_MASK);

	/* Update shadow table and hw entry */
	mvpp2_prs_shadow_set(priv, pe.index, MVPP2_PRS_LU_L2);
	priv->prs_shadow[pe.index].udf = MVPP2_PRS_UDF_L2_DEF;
	priv->prs_shadow[pe.index].finish = false;
	mvpp2_prs_shadow_ri_set(priv, pe.index, MVPP2_PRS_RI_L3_IP4_OPT,
				MVPP2_PRS_RI_L3_PROTO_MASK);
	mvpp2_prs_hw_write(priv, &pe);

	/* Ethertype: IPv6 without options */
	tid = mvpp2_prs_tcam_first_free(priv, MVPP2_PE_FIRST_FREE_TID,
					MVPP2_PE_LAST_FREE_TID);
	if (tid < 0)
		return tid;

	memset(&pe, 0, sizeof(pe));
	mvpp2_prs_tcam_lu_set(&pe, MVPP2_PRS_LU_L2);
	pe.index = tid;

	mvpp2_prs_match_etype(&pe, 0, ETH_P_IPV6);

	/* Skip DIP of IPV6 header */
	mvpp2_prs_sram_shift_set(&pe, MVPP2_ETH_TYPE_LEN + 8 +
				 MVPP2_MAX_L3_ADDR_SIZE,
				 MVPP2_PRS_SRAM_OP_SEL_SHIFT_ADD);
	mvpp2_prs_sram_next_lu_set(&pe, MVPP2_PRS_LU_IP6);
	mvpp2_prs_sram_ri_update(&pe, MVPP2_PRS_RI_L3_IP6,
				 MVPP2_PRS_RI_L3_PROTO_MASK);
	/* Set L3 offset */
	mvpp2_prs_sram_offset_set(&pe, MVPP2_PRS_SRAM_UDF_TYPE_L3,
				  MVPP2_ETH_TYPE_LEN,
				  MVPP2_PRS_SRAM_OP_SEL_UDF_ADD);

	mvpp2_prs_shadow_set(priv, pe.index, MVPP2_PRS_LU_L2);
	priv->prs_shadow[pe.index].udf = MVPP2_PRS_UDF_L2_DEF;
	priv->prs_shadow[pe.index].finish = false;
	mvpp2_prs_shadow_ri_set(priv, pe.index, MVPP2_PRS_RI_L3_IP6,
				MVPP2_PRS_RI_L3_PROTO_MASK);
	mvpp2_prs_hw_write(priv, &pe);

	/* Default entry for MVPP2_PRS_LU_L2 - Unknown ethtype */
	memset(&pe, 0, sizeof(struct mvpp2_prs_entry));
	mvpp2_prs_tcam_lu_set(&pe, MVPP2_PRS_LU_L2);
	pe.index = MVPP2_PE_ETH_TYPE_UN;

	/* Unmask all ports */
	mvpp2_prs_tcam_port_map_set(&pe, MVPP2_PRS_PORT_MASK);

	/* Generate flow in the next iteration*/
	mvpp2_prs_sram_bits_set(&pe, MVPP2_PRS_SRAM_LU_GEN_BIT, 1);
	mvpp2_prs_sram_next_lu_set(&pe, MVPP2_PRS_LU_FLOWS);
	mvpp2_prs_sram_ri_update(&pe, MVPP2_PRS_RI_L3_UN,
				 MVPP2_PRS_RI_L3_PROTO_MASK);
	/* Set L3 offset even it's unknown L3 */
	mvpp2_prs_sram_offset_set(&pe, MVPP2_PRS_SRAM_UDF_TYPE_L3,
				  MVPP2_ETH_TYPE_LEN,
				  MVPP2_PRS_SRAM_OP_SEL_UDF_ADD);

	/* Update shadow table and hw entry */
	mvpp2_prs_shadow_set(priv, pe.index, MVPP2_PRS_LU_L2);
	priv->prs_shadow[pe.index].udf = MVPP2_PRS_UDF_L2_DEF;
	priv->prs_shadow[pe.index].finish = true;
	mvpp2_prs_shadow_ri_set(priv, pe.index, MVPP2_PRS_RI_L3_UN,
				MVPP2_PRS_RI_L3_PROTO_MASK);
	mvpp2_prs_hw_write(priv, &pe);

	return 0;
}

/* Configure vlan entries and detect up to 2 successive VLAN tags.
 * Possible options:
 * 0x8100, 0x88A8
 * 0x8100, 0x8100
 * 0x8100
 * 0x88A8
 */
static int mvpp2_prs_vlan_init(struct platform_device *pdev, struct mvpp2 *priv)
{
	struct mvpp2_prs_entry pe;
	int err;

	priv->prs_double_vlans = devm_kcalloc(&pdev->dev, sizeof(bool),
					      MVPP2_PRS_DBL_VLANS_MAX,
					      GFP_KERNEL);
	if (!priv->prs_double_vlans)
		return -ENOMEM;

	/* Double VLAN: 0x8100, 0x88A8 */
	err = mvpp2_prs_double_vlan_add(priv, ETH_P_8021Q, ETH_P_8021AD,
					MVPP2_PRS_PORT_MASK);
	if (err)
		return err;

	/* Double VLAN: 0x8100, 0x8100 */
	err = mvpp2_prs_double_vlan_add(priv, ETH_P_8021Q, ETH_P_8021Q,
					MVPP2_PRS_PORT_MASK);
	if (err)
		return err;

	/* Single VLAN: 0x88a8 */
	err = mvpp2_prs_vlan_add(priv, ETH_P_8021AD, MVPP2_PRS_SINGLE_VLAN_AI,
				 MVPP2_PRS_PORT_MASK);
	if (err)
		return err;

	/* Single VLAN: 0x8100 */
	err = mvpp2_prs_vlan_add(priv, ETH_P_8021Q, MVPP2_PRS_SINGLE_VLAN_AI,
				 MVPP2_PRS_PORT_MASK);
	if (err)
		return err;

	/* Set default double vlan entry */
	memset(&pe, 0, sizeof(pe));
	mvpp2_prs_tcam_lu_set(&pe, MVPP2_PRS_LU_VLAN);
	pe.index = MVPP2_PE_VLAN_DBL;

	mvpp2_prs_sram_next_lu_set(&pe, MVPP2_PRS_LU_L2);
	/* Clear ai for next iterations */
	mvpp2_prs_sram_ai_update(&pe, 0, MVPP2_PRS_SRAM_AI_MASK);
	mvpp2_prs_sram_ri_update(&pe, MVPP2_PRS_RI_VLAN_DOUBLE,
				 MVPP2_PRS_RI_VLAN_MASK);

	mvpp2_prs_tcam_ai_update(&pe, MVPP2_PRS_DBL_VLAN_AI_BIT,
				 MVPP2_PRS_DBL_VLAN_AI_BIT);
	/* Unmask all ports */
	mvpp2_prs_tcam_port_map_set(&pe, MVPP2_PRS_PORT_MASK);

	/* Update shadow table and hw entry */
	mvpp2_prs_shadow_set(priv, pe.index, MVPP2_PRS_LU_VLAN);
	mvpp2_prs_hw_write(priv, &pe);

	/* Set default vlan none entry */
	memset(&pe, 0, sizeof(pe));
	mvpp2_prs_tcam_lu_set(&pe, MVPP2_PRS_LU_VLAN);
	pe.index = MVPP2_PE_VLAN_NONE;

	mvpp2_prs_sram_next_lu_set(&pe, MVPP2_PRS_LU_L2);
	mvpp2_prs_sram_ri_update(&pe, MVPP2_PRS_RI_VLAN_NONE,
				 MVPP2_PRS_RI_VLAN_MASK);

	/* Unmask all ports */
	mvpp2_prs_tcam_port_map_set(&pe, MVPP2_PRS_PORT_MASK);

	/* Update shadow table and hw entry */
	mvpp2_prs_shadow_set(priv, pe.index, MVPP2_PRS_LU_VLAN);
	mvpp2_prs_hw_write(priv, &pe);

	return 0;
}

/* Set entries for PPPoE ethertype */
static int mvpp2_prs_pppoe_init(struct mvpp2 *priv)
{
	struct mvpp2_prs_entry pe;
	int tid;

	/* IPv4 over PPPoE with options */
	tid = mvpp2_prs_tcam_first_free(priv, MVPP2_PE_FIRST_FREE_TID,
					MVPP2_PE_LAST_FREE_TID);
	if (tid < 0)
		return tid;

	memset(&pe, 0, sizeof(pe));
	mvpp2_prs_tcam_lu_set(&pe, MVPP2_PRS_LU_PPPOE);
	pe.index = tid;

	mvpp2_prs_match_etype(&pe, 0, PPP_IP);

	mvpp2_prs_sram_next_lu_set(&pe, MVPP2_PRS_LU_IP4);
	mvpp2_prs_sram_ri_update(&pe, MVPP2_PRS_RI_L3_IP4_OPT,
				 MVPP2_PRS_RI_L3_PROTO_MASK);
	/* Skip eth_type + 4 bytes of IP header */
	mvpp2_prs_sram_shift_set(&pe, MVPP2_ETH_TYPE_LEN + 4,
				 MVPP2_PRS_SRAM_OP_SEL_SHIFT_ADD);
	/* Set L3 offset */
	mvpp2_prs_sram_offset_set(&pe, MVPP2_PRS_SRAM_UDF_TYPE_L3,
				  MVPP2_ETH_TYPE_LEN,
				  MVPP2_PRS_SRAM_OP_SEL_UDF_ADD);

	/* Update shadow table and hw entry */
	mvpp2_prs_shadow_set(priv, pe.index, MVPP2_PRS_LU_PPPOE);
	mvpp2_prs_hw_write(priv, &pe);

	/* IPv4 over PPPoE without options */
	tid = mvpp2_prs_tcam_first_free(priv, MVPP2_PE_FIRST_FREE_TID,
					MVPP2_PE_LAST_FREE_TID);
	if (tid < 0)
		return tid;

	pe.index = tid;

	mvpp2_prs_tcam_data_byte_set(&pe, MVPP2_ETH_TYPE_LEN,
				     MVPP2_PRS_IPV4_HEAD | MVPP2_PRS_IPV4_IHL,
				     MVPP2_PRS_IPV4_HEAD_MASK |
				     MVPP2_PRS_IPV4_IHL_MASK);

	/* Clear ri before updating */
	pe.sram.word[MVPP2_PRS_SRAM_RI_WORD] = 0x0;
	pe.sram.word[MVPP2_PRS_SRAM_RI_CTRL_WORD] = 0x0;
	mvpp2_prs_sram_ri_update(&pe, MVPP2_PRS_RI_L3_IP4,
				 MVPP2_PRS_RI_L3_PROTO_MASK);

	/* Update shadow table and hw entry */
	mvpp2_prs_shadow_set(priv, pe.index, MVPP2_PRS_LU_PPPOE);
	mvpp2_prs_hw_write(priv, &pe);

	/* IPv6 over PPPoE */
	tid = mvpp2_prs_tcam_first_free(priv, MVPP2_PE_FIRST_FREE_TID,
					MVPP2_PE_LAST_FREE_TID);
	if (tid < 0)
		return tid;

	memset(&pe, 0, sizeof(pe));
	mvpp2_prs_tcam_lu_set(&pe, MVPP2_PRS_LU_PPPOE);
	pe.index = tid;

	mvpp2_prs_match_etype(&pe, 0, PPP_IPV6);

	mvpp2_prs_sram_next_lu_set(&pe, MVPP2_PRS_LU_IP6);
	mvpp2_prs_sram_ri_update(&pe, MVPP2_PRS_RI_L3_IP6,
				 MVPP2_PRS_RI_L3_PROTO_MASK);
	/* Skip eth_type + 4 bytes of IPv6 header */
	mvpp2_prs_sram_shift_set(&pe, MVPP2_ETH_TYPE_LEN + 4,
				 MVPP2_PRS_SRAM_OP_SEL_SHIFT_ADD);
	/* Set L3 offset */
	mvpp2_prs_sram_offset_set(&pe, MVPP2_PRS_SRAM_UDF_TYPE_L3,
				  MVPP2_ETH_TYPE_LEN,
				  MVPP2_PRS_SRAM_OP_SEL_UDF_ADD);

	/* Update shadow table and hw entry */
	mvpp2_prs_shadow_set(priv, pe.index, MVPP2_PRS_LU_PPPOE);
	mvpp2_prs_hw_write(priv, &pe);

	/* Non-IP over PPPoE */
	tid = mvpp2_prs_tcam_first_free(priv, MVPP2_PE_FIRST_FREE_TID,
					MVPP2_PE_LAST_FREE_TID);
	if (tid < 0)
		return tid;

	memset(&pe, 0, sizeof(pe));
	mvpp2_prs_tcam_lu_set(&pe, MVPP2_PRS_LU_PPPOE);
	pe.index = tid;

	mvpp2_prs_sram_ri_update(&pe, MVPP2_PRS_RI_L3_UN,
				 MVPP2_PRS_RI_L3_PROTO_MASK);

	/* Finished: go to flowid generation */
	mvpp2_prs_sram_next_lu_set(&pe, MVPP2_PRS_LU_FLOWS);
	mvpp2_prs_sram_bits_set(&pe, MVPP2_PRS_SRAM_LU_GEN_BIT, 1);
	/* Set L3 offset even if it's unknown L3 */
	mvpp2_prs_sram_offset_set(&pe, MVPP2_PRS_SRAM_UDF_TYPE_L3,
				  MVPP2_ETH_TYPE_LEN,
				  MVPP2_PRS_SRAM_OP_SEL_UDF_ADD);

	/* Update shadow table and hw entry */
	mvpp2_prs_shadow_set(priv, pe.index, MVPP2_PRS_LU_PPPOE);
	mvpp2_prs_hw_write(priv, &pe);

	return 0;
}

/* Initialize entries for IPv4 */
static int mvpp2_prs_ip4_init(struct mvpp2 *priv)
{
	struct mvpp2_prs_entry pe;
	int err;

	/* Set entries for TCP, UDP and IGMP over IPv4 */
	err = mvpp2_prs_ip4_proto(priv, IPPROTO_TCP, MVPP2_PRS_RI_L4_TCP,
				  MVPP2_PRS_RI_L4_PROTO_MASK);
	if (err)
		return err;

	err = mvpp2_prs_ip4_proto(priv, IPPROTO_UDP, MVPP2_PRS_RI_L4_UDP,
				  MVPP2_PRS_RI_L4_PROTO_MASK);
	if (err)
		return err;

	err = mvpp2_prs_ip4_proto(priv, IPPROTO_IGMP,
				  MVPP2_PRS_RI_CPU_CODE_RX_SPEC |
				  MVPP2_PRS_RI_UDF3_RX_SPECIAL,
				  MVPP2_PRS_RI_CPU_CODE_MASK |
				  MVPP2_PRS_RI_UDF3_MASK);
	if (err)
		return err;

	/* IPv4 Broadcast */
	err = mvpp2_prs_ip4_cast(priv, MVPP2_PRS_L3_BROAD_CAST);
	if (err)
		return err;

	/* IPv4 Multicast */
	err = mvpp2_prs_ip4_cast(priv, MVPP2_PRS_L3_MULTI_CAST);
	if (err)
		return err;

	/* Default IPv4 entry for unknown protocols */
	memset(&pe, 0, sizeof(pe));
	mvpp2_prs_tcam_lu_set(&pe, MVPP2_PRS_LU_IP4);
	pe.index = MVPP2_PE_IP4_PROTO_UN;

	/* Set next lu to IPv4 */
	mvpp2_prs_sram_next_lu_set(&pe, MVPP2_PRS_LU_IP4);
	mvpp2_prs_sram_shift_set(&pe, 12, MVPP2_PRS_SRAM_OP_SEL_SHIFT_ADD);
	/* Set L4 offset */
	mvpp2_prs_sram_offset_set(&pe, MVPP2_PRS_SRAM_UDF_TYPE_L4,
				  sizeof(struct iphdr) - 4,
				  MVPP2_PRS_SRAM_OP_SEL_UDF_ADD);
	mvpp2_prs_sram_ai_update(&pe, MVPP2_PRS_IPV4_DIP_AI_BIT,
				 MVPP2_PRS_IPV4_DIP_AI_BIT);
	mvpp2_prs_sram_ri_update(&pe, MVPP2_PRS_RI_L4_OTHER,
				 MVPP2_PRS_RI_L4_PROTO_MASK);

	mvpp2_prs_tcam_ai_update(&pe, 0, MVPP2_PRS_IPV4_DIP_AI_BIT);
	/* Unmask all ports */
	mvpp2_prs_tcam_port_map_set(&pe, MVPP2_PRS_PORT_MASK);

	/* Update shadow table and hw entry */
	mvpp2_prs_shadow_set(priv, pe.index, MVPP2_PRS_LU_IP4);
	mvpp2_prs_hw_write(priv, &pe);

	/* Default IPv4 entry for unicast address */
	memset(&pe, 0, sizeof(pe));
	mvpp2_prs_tcam_lu_set(&pe, MVPP2_PRS_LU_IP4);
	pe.index = MVPP2_PE_IP4_ADDR_UN;

	/* Finished: go to flowid generation */
	mvpp2_prs_sram_next_lu_set(&pe, MVPP2_PRS_LU_FLOWS);
	mvpp2_prs_sram_bits_set(&pe, MVPP2_PRS_SRAM_LU_GEN_BIT, 1);
	mvpp2_prs_sram_ri_update(&pe, MVPP2_PRS_RI_L3_UCAST,
				 MVPP2_PRS_RI_L3_ADDR_MASK);

	mvpp2_prs_tcam_ai_update(&pe, MVPP2_PRS_IPV4_DIP_AI_BIT,
				 MVPP2_PRS_IPV4_DIP_AI_BIT);
	/* Unmask all ports */
	mvpp2_prs_tcam_port_map_set(&pe, MVPP2_PRS_PORT_MASK);

	/* Update shadow table and hw entry */
	mvpp2_prs_shadow_set(priv, pe.index, MVPP2_PRS_LU_IP4);
	mvpp2_prs_hw_write(priv, &pe);

	return 0;
}

/* Initialize entries for IPv6 */
static int mvpp2_prs_ip6_init(struct mvpp2 *priv)
{
	struct mvpp2_prs_entry pe;
	int tid, err;

	/* Set entries for TCP, UDP and ICMP over IPv6 */
	err = mvpp2_prs_ip6_proto(priv, IPPROTO_TCP,
				  MVPP2_PRS_RI_L4_TCP,
				  MVPP2_PRS_RI_L4_PROTO_MASK);
	if (err)
		return err;

	err = mvpp2_prs_ip6_proto(priv, IPPROTO_UDP,
				  MVPP2_PRS_RI_L4_UDP,
				  MVPP2_PRS_RI_L4_PROTO_MASK);
	if (err)
		return err;

	err = mvpp2_prs_ip6_proto(priv, IPPROTO_ICMPV6,
				  MVPP2_PRS_RI_CPU_CODE_RX_SPEC |
				  MVPP2_PRS_RI_UDF3_RX_SPECIAL,
				  MVPP2_PRS_RI_CPU_CODE_MASK |
				  MVPP2_PRS_RI_UDF3_MASK);
	if (err)
		return err;

	/* IPv4 is the last header. This is similar case as 6-TCP or 17-UDP */
	/* Result Info: UDF7=1, DS lite */
	err = mvpp2_prs_ip6_proto(priv, IPPROTO_IPIP,
				  MVPP2_PRS_RI_UDF7_IP6_LITE,
				  MVPP2_PRS_RI_UDF7_MASK);
	if (err)
		return err;

	/* IPv6 multicast */
	err = mvpp2_prs_ip6_cast(priv, MVPP2_PRS_L3_MULTI_CAST);
	if (err)
		return err;

	/* Entry for checking hop limit */
	tid = mvpp2_prs_tcam_first_free(priv, MVPP2_PE_FIRST_FREE_TID,
					MVPP2_PE_LAST_FREE_TID);
	if (tid < 0)
		return tid;

	memset(&pe, 0, sizeof(pe));
	mvpp2_prs_tcam_lu_set(&pe, MVPP2_PRS_LU_IP6);
	pe.index = tid;

	/* Finished: go to flowid generation */
	mvpp2_prs_sram_next_lu_set(&pe, MVPP2_PRS_LU_FLOWS);
	mvpp2_prs_sram_bits_set(&pe, MVPP2_PRS_SRAM_LU_GEN_BIT, 1);
	mvpp2_prs_sram_ri_update(&pe, MVPP2_PRS_RI_L3_UN |
				 MVPP2_PRS_RI_DROP_MASK,
				 MVPP2_PRS_RI_L3_PROTO_MASK |
				 MVPP2_PRS_RI_DROP_MASK);

	mvpp2_prs_tcam_data_byte_set(&pe, 1, 0x00, MVPP2_PRS_IPV6_HOP_MASK);
	mvpp2_prs_tcam_ai_update(&pe, MVPP2_PRS_IPV6_NO_EXT_AI_BIT,
				 MVPP2_PRS_IPV6_NO_EXT_AI_BIT);

	/* Update shadow table and hw entry */
	mvpp2_prs_shadow_set(priv, pe.index, MVPP2_PRS_LU_IP4);
	mvpp2_prs_hw_write(priv, &pe);

	/* Default IPv6 entry for unknown protocols */
	memset(&pe, 0, sizeof(pe));
	mvpp2_prs_tcam_lu_set(&pe, MVPP2_PRS_LU_IP6);
	pe.index = MVPP2_PE_IP6_PROTO_UN;

	/* Finished: go to flowid generation */
	mvpp2_prs_sram_next_lu_set(&pe, MVPP2_PRS_LU_FLOWS);
	mvpp2_prs_sram_bits_set(&pe, MVPP2_PRS_SRAM_LU_GEN_BIT, 1);
	mvpp2_prs_sram_ri_update(&pe, MVPP2_PRS_RI_L4_OTHER,
				 MVPP2_PRS_RI_L4_PROTO_MASK);
	/* Set L4 offset relatively to our current place */
	mvpp2_prs_sram_offset_set(&pe, MVPP2_PRS_SRAM_UDF_TYPE_L4,
				  sizeof(struct ipv6hdr) - 4,
				  MVPP2_PRS_SRAM_OP_SEL_UDF_ADD);

	mvpp2_prs_tcam_ai_update(&pe, MVPP2_PRS_IPV6_NO_EXT_AI_BIT,
				 MVPP2_PRS_IPV6_NO_EXT_AI_BIT);
	/* Unmask all ports */
	mvpp2_prs_tcam_port_map_set(&pe, MVPP2_PRS_PORT_MASK);

	/* Update shadow table and hw entry */
	mvpp2_prs_shadow_set(priv, pe.index, MVPP2_PRS_LU_IP4);
	mvpp2_prs_hw_write(priv, &pe);

	/* Default IPv6 entry for unknown ext protocols */
	memset(&pe, 0, sizeof(struct mvpp2_prs_entry));
	mvpp2_prs_tcam_lu_set(&pe, MVPP2_PRS_LU_IP6);
	pe.index = MVPP2_PE_IP6_EXT_PROTO_UN;

	/* Finished: go to flowid generation */
	mvpp2_prs_sram_next_lu_set(&pe, MVPP2_PRS_LU_FLOWS);
	mvpp2_prs_sram_bits_set(&pe, MVPP2_PRS_SRAM_LU_GEN_BIT, 1);
	mvpp2_prs_sram_ri_update(&pe, MVPP2_PRS_RI_L4_OTHER,
				 MVPP2_PRS_RI_L4_PROTO_MASK);

	mvpp2_prs_tcam_ai_update(&pe, MVPP2_PRS_IPV6_EXT_AI_BIT,
				 MVPP2_PRS_IPV6_EXT_AI_BIT);
	/* Unmask all ports */
	mvpp2_prs_tcam_port_map_set(&pe, MVPP2_PRS_PORT_MASK);

	/* Update shadow table and hw entry */
	mvpp2_prs_shadow_set(priv, pe.index, MVPP2_PRS_LU_IP4);
	mvpp2_prs_hw_write(priv, &pe);

	/* Default IPv6 entry for unicast address */
	memset(&pe, 0, sizeof(struct mvpp2_prs_entry));
	mvpp2_prs_tcam_lu_set(&pe, MVPP2_PRS_LU_IP6);
	pe.index = MVPP2_PE_IP6_ADDR_UN;

	/* Finished: go to IPv6 again */
	mvpp2_prs_sram_next_lu_set(&pe, MVPP2_PRS_LU_IP6);
	mvpp2_prs_sram_ri_update(&pe, MVPP2_PRS_RI_L3_UCAST,
				 MVPP2_PRS_RI_L3_ADDR_MASK);
	mvpp2_prs_sram_ai_update(&pe, MVPP2_PRS_IPV6_NO_EXT_AI_BIT,
				 MVPP2_PRS_IPV6_NO_EXT_AI_BIT);
	/* Shift back to IPV6 NH */
	mvpp2_prs_sram_shift_set(&pe, -18, MVPP2_PRS_SRAM_OP_SEL_SHIFT_ADD);

	mvpp2_prs_tcam_ai_update(&pe, 0, MVPP2_PRS_IPV6_NO_EXT_AI_BIT);
	/* Unmask all ports */
	mvpp2_prs_tcam_port_map_set(&pe, MVPP2_PRS_PORT_MASK);

	/* Update shadow table and hw entry */
	mvpp2_prs_shadow_set(priv, pe.index, MVPP2_PRS_LU_IP6);
	mvpp2_prs_hw_write(priv, &pe);

	return 0;
}

/* Parser default initialization */
static int mvpp2_prs_default_init(struct platform_device *pdev,
				  struct mvpp2 *priv)
{
	int err, index, i;

	/* Enable tcam table */
	mvpp2_write(priv, MVPP2_PRS_TCAM_CTRL_REG, MVPP2_PRS_TCAM_EN_MASK);

	/* Clear all tcam and sram entries */
	for (index = 0; index < MVPP2_PRS_TCAM_SRAM_SIZE; index++) {
		mvpp2_write(priv, MVPP2_PRS_TCAM_IDX_REG, index);
		for (i = 0; i < MVPP2_PRS_TCAM_WORDS; i++)
			mvpp2_write(priv, MVPP2_PRS_TCAM_DATA_REG(i), 0);

		mvpp2_write(priv, MVPP2_PRS_SRAM_IDX_REG, index);
		for (i = 0; i < MVPP2_PRS_SRAM_WORDS; i++)
			mvpp2_write(priv, MVPP2_PRS_SRAM_DATA_REG(i), 0);
	}

	/* Invalidate all tcam entries */
	for (index = 0; index < MVPP2_PRS_TCAM_SRAM_SIZE; index++)
		mvpp2_prs_hw_inv(priv, index);

	priv->prs_shadow = devm_kcalloc(&pdev->dev, MVPP2_PRS_TCAM_SRAM_SIZE,
					sizeof(*priv->prs_shadow),
					GFP_KERNEL);
	if (!priv->prs_shadow)
		return -ENOMEM;

	/* Always start from lookup = 0 */
	for (index = 0; index < MVPP2_MAX_PORTS; index++)
		mvpp2_prs_hw_port_init(priv, index, MVPP2_PRS_LU_MH,
				       MVPP2_PRS_PORT_LU_MAX, 0);

	mvpp2_prs_def_flow_init(priv);

	mvpp2_prs_mh_init(priv);

	mvpp2_prs_mac_init(priv);

	mvpp2_prs_dsa_init(priv);

	err = mvpp2_prs_etype_init(priv);
	if (err)
		return err;

	err = mvpp2_prs_vlan_init(pdev, priv);
	if (err)
		return err;

	err = mvpp2_prs_pppoe_init(priv);
	if (err)
		return err;

	err = mvpp2_prs_ip6_init(priv);
	if (err)
		return err;

	err = mvpp2_prs_ip4_init(priv);
	if (err)
		return err;

	return 0;
}

/* Compare MAC DA with tcam entry data */
static bool mvpp2_prs_mac_range_equals(struct mvpp2_prs_entry *pe,
				       const u8 *da, unsigned char *mask)
{
	unsigned char tcam_byte, tcam_mask;
	int index;

	for (index = 0; index < ETH_ALEN; index++) {
		mvpp2_prs_tcam_data_byte_get(pe, index, &tcam_byte, &tcam_mask);
		if (tcam_mask != mask[index])
			return false;

		if ((tcam_mask & tcam_byte) != (da[index] & mask[index]))
			return false;
	}

	return true;
}

/* Find tcam entry with matched pair <MAC DA, port> */
static struct mvpp2_prs_entry *
mvpp2_prs_mac_da_range_find(struct mvpp2 *priv, int pmap, const u8 *da,
			    unsigned char *mask, int udf_type)
{
	struct mvpp2_prs_entry *pe;
	int tid;

	pe = kzalloc(sizeof(*pe), GFP_KERNEL);
	if (!pe)
		return NULL;
	mvpp2_prs_tcam_lu_set(pe, MVPP2_PRS_LU_MAC);

	/* Go through the all entires with MVPP2_PRS_LU_MAC */
	for (tid = MVPP2_PE_FIRST_FREE_TID;
	     tid <= MVPP2_PE_LAST_FREE_TID; tid++) {
		unsigned int entry_pmap;

		if (!priv->prs_shadow[tid].valid ||
		    (priv->prs_shadow[tid].lu != MVPP2_PRS_LU_MAC) ||
		    (priv->prs_shadow[tid].udf != udf_type))
			continue;

		pe->index = tid;
		mvpp2_prs_hw_read(priv, pe);
		entry_pmap = mvpp2_prs_tcam_port_map_get(pe);

		if (mvpp2_prs_mac_range_equals(pe, da, mask) &&
		    entry_pmap == pmap)
			return pe;
	}
	kfree(pe);

	return NULL;
}

/* Update parser's mac da entry */
static int mvpp2_prs_mac_da_accept(struct mvpp2 *priv, int port,
				   const u8 *da, bool add)
{
	struct mvpp2_prs_entry *pe;
	unsigned int pmap, len, ri;
	unsigned char mask[ETH_ALEN] = { 0xff, 0xff, 0xff, 0xff, 0xff, 0xff };
	int tid;

	/* Scan TCAM and see if entry with this <MAC DA, port> already exist */
	pe = mvpp2_prs_mac_da_range_find(priv, (1 << port), da, mask,
					 MVPP2_PRS_UDF_MAC_DEF);

	/* No such entry */
	if (!pe) {
		if (!add)
			return 0;

		/* Create new TCAM entry */
		/* Find first range mac entry*/
		for (tid = MVPP2_PE_FIRST_FREE_TID;
		     tid <= MVPP2_PE_LAST_FREE_TID; tid++)
			if (priv->prs_shadow[tid].valid &&
			    (priv->prs_shadow[tid].lu == MVPP2_PRS_LU_MAC) &&
			    (priv->prs_shadow[tid].udf ==
						       MVPP2_PRS_UDF_MAC_RANGE))
				break;

		/* Go through the all entries from first to last */
		tid = mvpp2_prs_tcam_first_free(priv, MVPP2_PE_FIRST_FREE_TID,
						tid - 1);
		if (tid < 0)
			return tid;

		pe = kzalloc(sizeof(*pe), GFP_KERNEL);
		if (!pe)
			return -ENOMEM;
		mvpp2_prs_tcam_lu_set(pe, MVPP2_PRS_LU_MAC);
		pe->index = tid;

		/* Mask all ports */
		mvpp2_prs_tcam_port_map_set(pe, 0);
	}

	/* Update port mask */
	mvpp2_prs_tcam_port_set(pe, port, add);

	/* Invalidate the entry if no ports are left enabled */
	pmap = mvpp2_prs_tcam_port_map_get(pe);
	if (pmap == 0) {
		if (add) {
			kfree(pe);
			return -EINVAL;
		}
		mvpp2_prs_hw_inv(priv, pe->index);
		priv->prs_shadow[pe->index].valid = false;
		kfree(pe);
		return 0;
	}

	/* Continue - set next lookup */
	mvpp2_prs_sram_next_lu_set(pe, MVPP2_PRS_LU_DSA);

	/* Set match on DA */
	len = ETH_ALEN;
	while (len--)
		mvpp2_prs_tcam_data_byte_set(pe, len, da[len], 0xff);

	/* Set result info bits */
	if (is_broadcast_ether_addr(da))
		ri = MVPP2_PRS_RI_L2_BCAST;
	else if (is_multicast_ether_addr(da))
		ri = MVPP2_PRS_RI_L2_MCAST;
	else
		ri = MVPP2_PRS_RI_L2_UCAST | MVPP2_PRS_RI_MAC_ME_MASK;

	mvpp2_prs_sram_ri_update(pe, ri, MVPP2_PRS_RI_L2_CAST_MASK |
				 MVPP2_PRS_RI_MAC_ME_MASK);
	mvpp2_prs_shadow_ri_set(priv, pe->index, ri, MVPP2_PRS_RI_L2_CAST_MASK |
				MVPP2_PRS_RI_MAC_ME_MASK);

	/* Shift to ethertype */
	mvpp2_prs_sram_shift_set(pe, 2 * ETH_ALEN,
				 MVPP2_PRS_SRAM_OP_SEL_SHIFT_ADD);

	/* Update shadow table and hw entry */
	priv->prs_shadow[pe->index].udf = MVPP2_PRS_UDF_MAC_DEF;
	mvpp2_prs_shadow_set(priv, pe->index, MVPP2_PRS_LU_MAC);
	mvpp2_prs_hw_write(priv, pe);

	kfree(pe);

	return 0;
}

static int mvpp2_prs_update_mac_da(struct net_device *dev, const u8 *da)
{
	struct mvpp2_port *port = netdev_priv(dev);
	int err;

	/* Remove old parser entry */
	err = mvpp2_prs_mac_da_accept(port->priv, port->id, dev->dev_addr,
				      false);
	if (err)
		return err;

	/* Add new parser entry */
	err = mvpp2_prs_mac_da_accept(port->priv, port->id, da, true);
	if (err)
		return err;

	/* Set addr in the device */
	ether_addr_copy(dev->dev_addr, da);

	return 0;
}

/* Delete all port's multicast simple (not range) entries */
static void mvpp2_prs_mcast_del_all(struct mvpp2 *priv, int port)
{
	struct mvpp2_prs_entry pe;
	int index, tid;

	for (tid = MVPP2_PE_FIRST_FREE_TID;
	     tid <= MVPP2_PE_LAST_FREE_TID; tid++) {
		unsigned char da[ETH_ALEN], da_mask[ETH_ALEN];

		if (!priv->prs_shadow[tid].valid ||
		    (priv->prs_shadow[tid].lu != MVPP2_PRS_LU_MAC) ||
		    (priv->prs_shadow[tid].udf != MVPP2_PRS_UDF_MAC_DEF))
			continue;

		/* Only simple mac entries */
		pe.index = tid;
		mvpp2_prs_hw_read(priv, &pe);

		/* Read mac addr from entry */
		for (index = 0; index < ETH_ALEN; index++)
			mvpp2_prs_tcam_data_byte_get(&pe, index, &da[index],
						     &da_mask[index]);

		if (is_multicast_ether_addr(da) && !is_broadcast_ether_addr(da))
			/* Delete this entry */
			mvpp2_prs_mac_da_accept(priv, port, da, false);
	}
}

static int mvpp2_prs_tag_mode_set(struct mvpp2 *priv, int port, int type)
{
	switch (type) {
	case MVPP2_TAG_TYPE_EDSA:
		/* Add port to EDSA entries */
		mvpp2_prs_dsa_tag_set(priv, port, true,
				      MVPP2_PRS_TAGGED, MVPP2_PRS_EDSA);
		mvpp2_prs_dsa_tag_set(priv, port, true,
				      MVPP2_PRS_UNTAGGED, MVPP2_PRS_EDSA);
		/* Remove port from DSA entries */
		mvpp2_prs_dsa_tag_set(priv, port, false,
				      MVPP2_PRS_TAGGED, MVPP2_PRS_DSA);
		mvpp2_prs_dsa_tag_set(priv, port, false,
				      MVPP2_PRS_UNTAGGED, MVPP2_PRS_DSA);
		break;

	case MVPP2_TAG_TYPE_DSA:
		/* Add port to DSA entries */
		mvpp2_prs_dsa_tag_set(priv, port, true,
				      MVPP2_PRS_TAGGED, MVPP2_PRS_DSA);
		mvpp2_prs_dsa_tag_set(priv, port, true,
				      MVPP2_PRS_UNTAGGED, MVPP2_PRS_DSA);
		/* Remove port from EDSA entries */
		mvpp2_prs_dsa_tag_set(priv, port, false,
				      MVPP2_PRS_TAGGED, MVPP2_PRS_EDSA);
		mvpp2_prs_dsa_tag_set(priv, port, false,
				      MVPP2_PRS_UNTAGGED, MVPP2_PRS_EDSA);
		break;

	case MVPP2_TAG_TYPE_MH:
	case MVPP2_TAG_TYPE_NONE:
		/* Remove port form EDSA and DSA entries */
		mvpp2_prs_dsa_tag_set(priv, port, false,
				      MVPP2_PRS_TAGGED, MVPP2_PRS_DSA);
		mvpp2_prs_dsa_tag_set(priv, port, false,
				      MVPP2_PRS_UNTAGGED, MVPP2_PRS_DSA);
		mvpp2_prs_dsa_tag_set(priv, port, false,
				      MVPP2_PRS_TAGGED, MVPP2_PRS_EDSA);
		mvpp2_prs_dsa_tag_set(priv, port, false,
				      MVPP2_PRS_UNTAGGED, MVPP2_PRS_EDSA);
		break;

	default:
		if ((type < 0) || (type > MVPP2_TAG_TYPE_EDSA))
			return -EINVAL;
	}

	return 0;
}

/* Set prs flow for the port */
static int mvpp2_prs_def_flow(struct mvpp2_port *port)
{
	struct mvpp2_prs_entry *pe;
	int tid;

	pe = mvpp2_prs_flow_find(port->priv, port->id);

	/* Such entry not exist */
	if (!pe) {
		/* Go through the all entires from last to first */
		tid = mvpp2_prs_tcam_first_free(port->priv,
						MVPP2_PE_LAST_FREE_TID,
					       MVPP2_PE_FIRST_FREE_TID);
		if (tid < 0)
			return tid;

		pe = kzalloc(sizeof(*pe), GFP_KERNEL);
		if (!pe)
			return -ENOMEM;

		mvpp2_prs_tcam_lu_set(pe, MVPP2_PRS_LU_FLOWS);
		pe->index = tid;

		/* Set flow ID*/
		mvpp2_prs_sram_ai_update(pe, port->id, MVPP2_PRS_FLOW_ID_MASK);
		mvpp2_prs_sram_bits_set(pe, MVPP2_PRS_SRAM_LU_DONE_BIT, 1);

		/* Update shadow table */
		mvpp2_prs_shadow_set(port->priv, pe->index, MVPP2_PRS_LU_FLOWS);
	}

	mvpp2_prs_tcam_port_map_set(pe, (1 << port->id));
	mvpp2_prs_hw_write(port->priv, pe);
	kfree(pe);

	return 0;
}

/* Classifier configuration routines */

/* Update classification flow table registers */
static void mvpp2_cls_flow_write(struct mvpp2 *priv,
				 struct mvpp2_cls_flow_entry *fe)
{
	mvpp2_write(priv, MVPP2_CLS_FLOW_INDEX_REG, fe->index);
	mvpp2_write(priv, MVPP2_CLS_FLOW_TBL0_REG,  fe->data[0]);
	mvpp2_write(priv, MVPP2_CLS_FLOW_TBL1_REG,  fe->data[1]);
	mvpp2_write(priv, MVPP2_CLS_FLOW_TBL2_REG,  fe->data[2]);
}

/* Update classification lookup table register */
static void mvpp2_cls_lookup_write(struct mvpp2 *priv,
				   struct mvpp2_cls_lookup_entry *le)
{
	u32 val;

	val = (le->way << MVPP2_CLS_LKP_INDEX_WAY_OFFS) | le->lkpid;
	mvpp2_write(priv, MVPP2_CLS_LKP_INDEX_REG, val);
	mvpp2_write(priv, MVPP2_CLS_LKP_TBL_REG, le->data);
}

/* Classifier default initialization */
static void mvpp2_cls_init(struct mvpp2 *priv)
{
	struct mvpp2_cls_lookup_entry le;
	struct mvpp2_cls_flow_entry fe;
	int index;

	/* Enable classifier */
	mvpp2_write(priv, MVPP2_CLS_MODE_REG, MVPP2_CLS_MODE_ACTIVE_MASK);

	/* Clear classifier flow table */
	memset(&fe.data, 0, sizeof(fe.data));
	for (index = 0; index < MVPP2_CLS_FLOWS_TBL_SIZE; index++) {
		fe.index = index;
		mvpp2_cls_flow_write(priv, &fe);
	}

	/* Clear classifier lookup table */
	le.data = 0;
	for (index = 0; index < MVPP2_CLS_LKP_TBL_SIZE; index++) {
		le.lkpid = index;
		le.way = 0;
		mvpp2_cls_lookup_write(priv, &le);

		le.way = 1;
		mvpp2_cls_lookup_write(priv, &le);
	}
}

static void mvpp2_cls_port_config(struct mvpp2_port *port)
{
	struct mvpp2_cls_lookup_entry le;
	u32 val;

	/* Set way for the port */
	val = mvpp2_read(port->priv, MVPP2_CLS_PORT_WAY_REG);
	val &= ~MVPP2_CLS_PORT_WAY_MASK(port->id);
	mvpp2_write(port->priv, MVPP2_CLS_PORT_WAY_REG, val);

	/* Pick the entry to be accessed in lookup ID decoding table
	 * according to the way and lkpid.
	 */
	le.lkpid = port->id;
	le.way = 0;
	le.data = 0;

	/* Set initial CPU queue for receiving packets */
	le.data &= ~MVPP2_CLS_LKP_TBL_RXQ_MASK;
	le.data |= port->first_rxq;

	/* Disable classification engines */
	le.data &= ~MVPP2_CLS_LKP_TBL_LOOKUP_EN_MASK;

	/* Update lookup ID table entry */
	mvpp2_cls_lookup_write(port->priv, &le);
}

/* Set CPU queue number for oversize packets */
static void mvpp2_cls_oversize_rxq_set(struct mvpp2_port *port)
{
	u32 val;

	mvpp2_write(port->priv, MVPP2_CLS_OVERSIZE_RXQ_LOW_REG(port->id),
		    port->first_rxq & MVPP2_CLS_OVERSIZE_RXQ_LOW_MASK);

	mvpp2_write(port->priv, MVPP2_CLS_SWFWD_P2HQ_REG(port->id),
		    (port->first_rxq >> MVPP2_CLS_OVERSIZE_RXQ_LOW_BITS));

	val = mvpp2_read(port->priv, MVPP2_CLS_SWFWD_PCTRL_REG);
	val |= MVPP2_CLS_SWFWD_PCTRL_MASK(port->id);
	mvpp2_write(port->priv, MVPP2_CLS_SWFWD_PCTRL_REG, val);
}

static void *mvpp2_frag_alloc(const struct mvpp2_bm_pool *pool)
{
	if (likely(pool->frag_size <= PAGE_SIZE))
		return netdev_alloc_frag(pool->frag_size);
	else
		return kmalloc(pool->frag_size, GFP_ATOMIC);
}

static void mvpp2_frag_free(const struct mvpp2_bm_pool *pool, void *data)
{
	if (likely(pool->frag_size <= PAGE_SIZE))
		skb_free_frag(data);
	else
		kfree(data);
}

/* Buffer Manager configuration routines */

/* Create pool */
static int mvpp2_bm_pool_create(struct platform_device *pdev,
				struct mvpp2 *priv,
				struct mvpp2_bm_pool *bm_pool, int size)
{
	u32 val;

	/* Number of buffer pointers must be a multiple of 16, as per
	 * hardware constraints
	 */
	if (!IS_ALIGNED(size, 16))
		return -EINVAL;

	/* PPv2.1 needs 8 bytes per buffer pointer, PPv2.2 needs 16
	 * bytes per buffer pointer
	 */
	if (priv->hw_version == MVPP21)
		bm_pool->size_bytes = 2 * sizeof(u32) * size;
	else
		bm_pool->size_bytes = 2 * sizeof(u64) * size;

	bm_pool->virt_addr = dma_alloc_coherent(&pdev->dev, bm_pool->size_bytes,
						&bm_pool->dma_addr,
						GFP_KERNEL);
	if (!bm_pool->virt_addr)
		return -ENOMEM;

	if (!IS_ALIGNED((unsigned long)bm_pool->virt_addr,
			MVPP2_BM_POOL_PTR_ALIGN)) {
		dma_free_coherent(&pdev->dev, bm_pool->size_bytes,
				  bm_pool->virt_addr, bm_pool->dma_addr);
		dev_err(&pdev->dev, "BM pool %d is not %d bytes aligned\n",
			bm_pool->id, MVPP2_BM_POOL_PTR_ALIGN);
		return -ENOMEM;
	}

	mvpp2_write(priv, MVPP2_BM_POOL_BASE_REG(bm_pool->id),
		    lower_32_bits(bm_pool->dma_addr));
	mvpp2_write(priv, MVPP2_BM_POOL_SIZE_REG(bm_pool->id), size);

	val = mvpp2_read(priv, MVPP2_BM_POOL_CTRL_REG(bm_pool->id));
	val |= MVPP2_BM_START_MASK;
	mvpp2_write(priv, MVPP2_BM_POOL_CTRL_REG(bm_pool->id), val);

	bm_pool->type = MVPP2_BM_FREE;
	bm_pool->size = size;
	bm_pool->pkt_size = 0;
	bm_pool->buf_num = 0;

	return 0;
}

/* Set pool buffer size */
static void mvpp2_bm_pool_bufsize_set(struct mvpp2 *priv,
				      struct mvpp2_bm_pool *bm_pool,
				      int buf_size)
{
	u32 val;

	bm_pool->buf_size = buf_size;

	val = ALIGN(buf_size, 1 << MVPP2_POOL_BUF_SIZE_OFFSET);
	mvpp2_write(priv, MVPP2_POOL_BUF_SIZE_REG(bm_pool->id), val);
}

static void mvpp2_bm_bufs_get_addrs(struct device *dev, struct mvpp2 *priv,
				    struct mvpp2_bm_pool *bm_pool,
				    dma_addr_t *dma_addr,
				    phys_addr_t *phys_addr)
{
	int cpu = get_cpu();

	*dma_addr = mvpp2_percpu_read(priv, cpu,
				      MVPP2_BM_PHY_ALLOC_REG(bm_pool->id));
	*phys_addr = mvpp2_percpu_read(priv, cpu, MVPP2_BM_VIRT_ALLOC_REG);

	if (priv->hw_version == MVPP22) {
		u32 val;
		u32 dma_addr_highbits, phys_addr_highbits;

		val = mvpp2_percpu_read(priv, cpu, MVPP22_BM_ADDR_HIGH_ALLOC);
		dma_addr_highbits = (val & MVPP22_BM_ADDR_HIGH_PHYS_MASK);
		phys_addr_highbits = (val & MVPP22_BM_ADDR_HIGH_VIRT_MASK) >>
			MVPP22_BM_ADDR_HIGH_VIRT_SHIFT;

		if (sizeof(dma_addr_t) == 8)
			*dma_addr |= (u64)dma_addr_highbits << 32;

		if (sizeof(phys_addr_t) == 8)
			*phys_addr |= (u64)phys_addr_highbits << 32;
	}

	put_cpu();
}

/* Free all buffers from the pool */
static void mvpp2_bm_bufs_free(struct device *dev, struct mvpp2 *priv,
			       struct mvpp2_bm_pool *bm_pool)
{
	int i;

	for (i = 0; i < bm_pool->buf_num; i++) {
		dma_addr_t buf_dma_addr;
		phys_addr_t buf_phys_addr;
		void *data;

		mvpp2_bm_bufs_get_addrs(dev, priv, bm_pool,
					&buf_dma_addr, &buf_phys_addr);

		dma_unmap_single(dev, buf_dma_addr,
				 bm_pool->buf_size, DMA_FROM_DEVICE);

		data = (void *)phys_to_virt(buf_phys_addr);
		if (!data)
			break;

		mvpp2_frag_free(bm_pool, data);
	}

	/* Update BM driver with number of buffers removed from pool */
	bm_pool->buf_num -= i;
}

/* Cleanup pool */
static int mvpp2_bm_pool_destroy(struct platform_device *pdev,
				 struct mvpp2 *priv,
				 struct mvpp2_bm_pool *bm_pool)
{
	u32 val;

	mvpp2_bm_bufs_free(&pdev->dev, priv, bm_pool);
	if (bm_pool->buf_num) {
		WARN(1, "cannot free all buffers in pool %d\n", bm_pool->id);
		return 0;
	}

	val = mvpp2_read(priv, MVPP2_BM_POOL_CTRL_REG(bm_pool->id));
	val |= MVPP2_BM_STOP_MASK;
	mvpp2_write(priv, MVPP2_BM_POOL_CTRL_REG(bm_pool->id), val);

	dma_free_coherent(&pdev->dev, bm_pool->size_bytes,
			  bm_pool->virt_addr,
			  bm_pool->dma_addr);
	return 0;
}

static int mvpp2_bm_pools_init(struct platform_device *pdev,
			       struct mvpp2 *priv)
{
	int i, err, size;
	struct mvpp2_bm_pool *bm_pool;

	/* Create all pools with maximum size */
	size = MVPP2_BM_POOL_SIZE_MAX;
	for (i = 0; i < MVPP2_BM_POOLS_NUM; i++) {
		bm_pool = &priv->bm_pools[i];
		bm_pool->id = i;
		err = mvpp2_bm_pool_create(pdev, priv, bm_pool, size);
		if (err)
			goto err_unroll_pools;
		mvpp2_bm_pool_bufsize_set(priv, bm_pool, 0);
	}
	return 0;

err_unroll_pools:
	dev_err(&pdev->dev, "failed to create BM pool %d, size %d\n", i, size);
	for (i = i - 1; i >= 0; i--)
		mvpp2_bm_pool_destroy(pdev, priv, &priv->bm_pools[i]);
	return err;
}

static int mvpp2_bm_init(struct platform_device *pdev, struct mvpp2 *priv)
{
	int i, err;

	for (i = 0; i < MVPP2_BM_POOLS_NUM; i++) {
		/* Mask BM all interrupts */
		mvpp2_write(priv, MVPP2_BM_INTR_MASK_REG(i), 0);
		/* Clear BM cause register */
		mvpp2_write(priv, MVPP2_BM_INTR_CAUSE_REG(i), 0);
	}

	/* Allocate and initialize BM pools */
	priv->bm_pools = devm_kcalloc(&pdev->dev, MVPP2_BM_POOLS_NUM,
				      sizeof(*priv->bm_pools), GFP_KERNEL);
	if (!priv->bm_pools)
		return -ENOMEM;

	err = mvpp2_bm_pools_init(pdev, priv);
	if (err < 0)
		return err;
	return 0;
}

/* Attach long pool to rxq */
static void mvpp2_rxq_long_pool_set(struct mvpp2_port *port,
				    int lrxq, int long_pool)
{
	u32 val, mask;
	int prxq;

	/* Get queue physical ID */
	prxq = port->rxqs[lrxq]->id;

	if (port->priv->hw_version == MVPP21)
		mask = MVPP21_RXQ_POOL_LONG_MASK;
	else
		mask = MVPP22_RXQ_POOL_LONG_MASK;

	val = mvpp2_read(port->priv, MVPP2_RXQ_CONFIG_REG(prxq));
	val &= ~mask;
	val |= (long_pool << MVPP2_RXQ_POOL_LONG_OFFS) & mask;
	mvpp2_write(port->priv, MVPP2_RXQ_CONFIG_REG(prxq), val);
}

/* Attach short pool to rxq */
static void mvpp2_rxq_short_pool_set(struct mvpp2_port *port,
				     int lrxq, int short_pool)
{
	u32 val, mask;
	int prxq;

	/* Get queue physical ID */
	prxq = port->rxqs[lrxq]->id;

	if (port->priv->hw_version == MVPP21)
		mask = MVPP21_RXQ_POOL_SHORT_MASK;
	else
		mask = MVPP22_RXQ_POOL_SHORT_MASK;

	val = mvpp2_read(port->priv, MVPP2_RXQ_CONFIG_REG(prxq));
	val &= ~mask;
	val |= (short_pool << MVPP2_RXQ_POOL_SHORT_OFFS) & mask;
	mvpp2_write(port->priv, MVPP2_RXQ_CONFIG_REG(prxq), val);
}

static void *mvpp2_buf_alloc(struct mvpp2_port *port,
			     struct mvpp2_bm_pool *bm_pool,
			     dma_addr_t *buf_dma_addr,
			     phys_addr_t *buf_phys_addr,
			     gfp_t gfp_mask)
{
	dma_addr_t dma_addr;
	void *data;

	data = mvpp2_frag_alloc(bm_pool);
	if (!data)
		return NULL;

	dma_addr = dma_map_single(port->dev->dev.parent, data,
				  MVPP2_RX_BUF_SIZE(bm_pool->pkt_size),
				  DMA_FROM_DEVICE);
	if (unlikely(dma_mapping_error(port->dev->dev.parent, dma_addr))) {
		mvpp2_frag_free(bm_pool, data);
		return NULL;
	}
	*buf_dma_addr = dma_addr;
	*buf_phys_addr = virt_to_phys(data);

	return data;
}

/* Release buffer to BM */
static inline void mvpp2_bm_pool_put(struct mvpp2_port *port, int pool,
				     dma_addr_t buf_dma_addr,
				     phys_addr_t buf_phys_addr)
{
	int cpu = get_cpu();

	if (port->priv->hw_version == MVPP22) {
		u32 val = 0;

		if (sizeof(dma_addr_t) == 8)
			val |= upper_32_bits(buf_dma_addr) &
				MVPP22_BM_ADDR_HIGH_PHYS_RLS_MASK;

		if (sizeof(phys_addr_t) == 8)
			val |= (upper_32_bits(buf_phys_addr)
				<< MVPP22_BM_ADDR_HIGH_VIRT_RLS_SHIFT) &
				MVPP22_BM_ADDR_HIGH_VIRT_RLS_MASK;

		mvpp2_percpu_write(port->priv, cpu,
				   MVPP22_BM_ADDR_HIGH_RLS_REG, val);
	}

	/* MVPP2_BM_VIRT_RLS_REG is not interpreted by HW, and simply
	 * returned in the "cookie" field of the RX
	 * descriptor. Instead of storing the virtual address, we
	 * store the physical address
	 */
	mvpp2_percpu_write(port->priv, cpu,
			   MVPP2_BM_VIRT_RLS_REG, buf_phys_addr);
	mvpp2_percpu_write(port->priv, cpu,
			   MVPP2_BM_PHY_RLS_REG(pool), buf_dma_addr);

	put_cpu();
}

/* Allocate buffers for the pool */
static int mvpp2_bm_bufs_add(struct mvpp2_port *port,
			     struct mvpp2_bm_pool *bm_pool, int buf_num)
{
	int i, buf_size, total_size;
	dma_addr_t dma_addr;
	phys_addr_t phys_addr;
	void *buf;

	buf_size = MVPP2_RX_BUF_SIZE(bm_pool->pkt_size);
	total_size = MVPP2_RX_TOTAL_SIZE(buf_size);

	if (buf_num < 0 ||
	    (buf_num + bm_pool->buf_num > bm_pool->size)) {
		netdev_err(port->dev,
			   "cannot allocate %d buffers for pool %d\n",
			   buf_num, bm_pool->id);
		return 0;
	}

	for (i = 0; i < buf_num; i++) {
		buf = mvpp2_buf_alloc(port, bm_pool, &dma_addr,
				      &phys_addr, GFP_KERNEL);
		if (!buf)
			break;

		mvpp2_bm_pool_put(port, bm_pool->id, dma_addr,
				  phys_addr);
	}

	/* Update BM driver with number of buffers added to pool */
	bm_pool->buf_num += i;

	netdev_dbg(port->dev,
		   "%s pool %d: pkt_size=%4d, buf_size=%4d, total_size=%4d\n",
		   bm_pool->type == MVPP2_BM_SWF_SHORT ? "short" : " long",
		   bm_pool->id, bm_pool->pkt_size, buf_size, total_size);

	netdev_dbg(port->dev,
		   "%s pool %d: %d of %d buffers added\n",
		   bm_pool->type == MVPP2_BM_SWF_SHORT ? "short" : " long",
		   bm_pool->id, i, buf_num);
	return i;
}

/* Notify the driver that BM pool is being used as specific type and return the
 * pool pointer on success
 */
static struct mvpp2_bm_pool *
mvpp2_bm_pool_use(struct mvpp2_port *port, int pool, enum mvpp2_bm_type type,
		  int pkt_size)
{
	struct mvpp2_bm_pool *new_pool = &port->priv->bm_pools[pool];
	int num;

	if (new_pool->type != MVPP2_BM_FREE && new_pool->type != type) {
		netdev_err(port->dev, "mixing pool types is forbidden\n");
		return NULL;
	}

	if (new_pool->type == MVPP2_BM_FREE)
		new_pool->type = type;

	/* Allocate buffers in case BM pool is used as long pool, but packet
	 * size doesn't match MTU or BM pool hasn't being used yet
	 */
	if (((type == MVPP2_BM_SWF_LONG) && (pkt_size > new_pool->pkt_size)) ||
	    (new_pool->pkt_size == 0)) {
		int pkts_num;

		/* Set default buffer number or free all the buffers in case
		 * the pool is not empty
		 */
		pkts_num = new_pool->buf_num;
		if (pkts_num == 0)
			pkts_num = type == MVPP2_BM_SWF_LONG ?
				   MVPP2_BM_LONG_BUF_NUM :
				   MVPP2_BM_SHORT_BUF_NUM;
		else
			mvpp2_bm_bufs_free(port->dev->dev.parent,
					   port->priv, new_pool);

		new_pool->pkt_size = pkt_size;
		new_pool->frag_size =
			SKB_DATA_ALIGN(MVPP2_RX_BUF_SIZE(pkt_size)) +
			MVPP2_SKB_SHINFO_SIZE;

		/* Allocate buffers for this pool */
		num = mvpp2_bm_bufs_add(port, new_pool, pkts_num);
		if (num != pkts_num) {
			WARN(1, "pool %d: %d of %d allocated\n",
			     new_pool->id, num, pkts_num);
			return NULL;
		}
	}

	mvpp2_bm_pool_bufsize_set(port->priv, new_pool,
				  MVPP2_RX_BUF_SIZE(new_pool->pkt_size));

	return new_pool;
}

/* Initialize pools for swf */
static int mvpp2_swf_bm_pool_init(struct mvpp2_port *port)
{
	int rxq;

	if (!port->pool_long) {
		port->pool_long =
		       mvpp2_bm_pool_use(port, MVPP2_BM_SWF_LONG_POOL(port->id),
					 MVPP2_BM_SWF_LONG,
					 port->pkt_size);
		if (!port->pool_long)
			return -ENOMEM;

		port->pool_long->port_map |= (1 << port->id);

		for (rxq = 0; rxq < port->nrxqs; rxq++)
			mvpp2_rxq_long_pool_set(port, rxq, port->pool_long->id);
	}

	if (!port->pool_short) {
		port->pool_short =
			mvpp2_bm_pool_use(port, MVPP2_BM_SWF_SHORT_POOL,
					  MVPP2_BM_SWF_SHORT,
					  MVPP2_BM_SHORT_PKT_SIZE);
		if (!port->pool_short)
			return -ENOMEM;

		port->pool_short->port_map |= (1 << port->id);

		for (rxq = 0; rxq < port->nrxqs; rxq++)
			mvpp2_rxq_short_pool_set(port, rxq,
						 port->pool_short->id);
	}

	return 0;
}

static int mvpp2_bm_update_mtu(struct net_device *dev, int mtu)
{
	struct mvpp2_port *port = netdev_priv(dev);
	struct mvpp2_bm_pool *port_pool = port->pool_long;
	int num, pkts_num = port_pool->buf_num;
	int pkt_size = MVPP2_RX_PKT_SIZE(mtu);

	/* Update BM pool with new buffer size */
	mvpp2_bm_bufs_free(dev->dev.parent, port->priv, port_pool);
	if (port_pool->buf_num) {
		WARN(1, "cannot free all buffers in pool %d\n", port_pool->id);
		return -EIO;
	}

	port_pool->pkt_size = pkt_size;
	port_pool->frag_size = SKB_DATA_ALIGN(MVPP2_RX_BUF_SIZE(pkt_size)) +
		MVPP2_SKB_SHINFO_SIZE;
	num = mvpp2_bm_bufs_add(port, port_pool, pkts_num);
	if (num != pkts_num) {
		WARN(1, "pool %d: %d of %d allocated\n",
		     port_pool->id, num, pkts_num);
		return -EIO;
	}

	mvpp2_bm_pool_bufsize_set(port->priv, port_pool,
				  MVPP2_RX_BUF_SIZE(port_pool->pkt_size));
	dev->mtu = mtu;
	netdev_update_features(dev);
	return 0;
}

static inline void mvpp2_interrupts_enable(struct mvpp2_port *port)
{
	int i, sw_thread_mask = 0;

	for (i = 0; i < port->nqvecs; i++)
		sw_thread_mask |= port->qvecs[i].sw_thread_mask;

	mvpp2_write(port->priv, MVPP2_ISR_ENABLE_REG(port->id),
		    MVPP2_ISR_ENABLE_INTERRUPT(sw_thread_mask));
}

static inline void mvpp2_interrupts_disable(struct mvpp2_port *port)
{
	int i, sw_thread_mask = 0;

	for (i = 0; i < port->nqvecs; i++)
		sw_thread_mask |= port->qvecs[i].sw_thread_mask;

	mvpp2_write(port->priv, MVPP2_ISR_ENABLE_REG(port->id),
		    MVPP2_ISR_DISABLE_INTERRUPT(sw_thread_mask));
}

static inline void mvpp2_qvec_interrupt_enable(struct mvpp2_queue_vector *qvec)
{
	struct mvpp2_port *port = qvec->port;

	mvpp2_write(port->priv, MVPP2_ISR_ENABLE_REG(port->id),
		    MVPP2_ISR_ENABLE_INTERRUPT(qvec->sw_thread_mask));
}

static inline void mvpp2_qvec_interrupt_disable(struct mvpp2_queue_vector *qvec)
{
	struct mvpp2_port *port = qvec->port;

	mvpp2_write(port->priv, MVPP2_ISR_ENABLE_REG(port->id),
		    MVPP2_ISR_DISABLE_INTERRUPT(qvec->sw_thread_mask));
}

/* Mask the current CPU's Rx/Tx interrupts
 * Called by on_each_cpu(), guaranteed to run with migration disabled,
 * using smp_processor_id() is OK.
 */
static void mvpp2_interrupts_mask(void *arg)
{
	struct mvpp2_port *port = arg;

	mvpp2_percpu_write(port->priv, smp_processor_id(),
			   MVPP2_ISR_RX_TX_MASK_REG(port->id), 0);
}

/* Unmask the current CPU's Rx/Tx interrupts.
 * Called by on_each_cpu(), guaranteed to run with migration disabled,
 * using smp_processor_id() is OK.
 */
static void mvpp2_interrupts_unmask(void *arg)
{
	struct mvpp2_port *port = arg;
	u32 val;

	val = MVPP2_CAUSE_MISC_SUM_MASK |
		MVPP2_CAUSE_RXQ_OCCUP_DESC_ALL_MASK;
	if (port->has_tx_irqs)
		val |= MVPP2_CAUSE_TXQ_OCCUP_DESC_ALL_MASK;

	mvpp2_percpu_write(port->priv, smp_processor_id(),
			   MVPP2_ISR_RX_TX_MASK_REG(port->id), val);
}

static void
mvpp2_shared_interrupt_mask_unmask(struct mvpp2_port *port, bool mask)
{
	u32 val;
	int i;

	if (port->priv->hw_version != MVPP22)
		return;

	if (mask)
		val = 0;
	else
		val = MVPP2_CAUSE_RXQ_OCCUP_DESC_ALL_MASK;

	for (i = 0; i < port->nqvecs; i++) {
		struct mvpp2_queue_vector *v = port->qvecs + i;

		if (v->type != MVPP2_QUEUE_VECTOR_SHARED)
			continue;

		mvpp2_percpu_write(port->priv, v->sw_thread_id,
				   MVPP2_ISR_RX_TX_MASK_REG(port->id), val);
	}
}

/* Port configuration routines */

static void mvpp22_gop_init_rgmii(struct mvpp2_port *port)
{
	struct mvpp2 *priv = port->priv;
	u32 val;

	regmap_read(priv->sysctrl_base, GENCONF_PORT_CTRL0, &val);
	val |= GENCONF_PORT_CTRL0_BUS_WIDTH_SELECT;
	regmap_write(priv->sysctrl_base, GENCONF_PORT_CTRL0, val);

	regmap_read(priv->sysctrl_base, GENCONF_CTRL0, &val);
	if (port->gop_id == 2)
		val |= GENCONF_CTRL0_PORT0_RGMII | GENCONF_CTRL0_PORT1_RGMII;
	else if (port->gop_id == 3)
		val |= GENCONF_CTRL0_PORT1_RGMII_MII;
	regmap_write(priv->sysctrl_base, GENCONF_CTRL0, val);
}

static void mvpp22_gop_init_sgmii(struct mvpp2_port *port)
{
	struct mvpp2 *priv = port->priv;
	u32 val;

	regmap_read(priv->sysctrl_base, GENCONF_PORT_CTRL0, &val);
	val |= GENCONF_PORT_CTRL0_BUS_WIDTH_SELECT |
	       GENCONF_PORT_CTRL0_RX_DATA_SAMPLE;
	regmap_write(priv->sysctrl_base, GENCONF_PORT_CTRL0, val);

	if (port->gop_id > 1) {
		regmap_read(priv->sysctrl_base, GENCONF_CTRL0, &val);
		if (port->gop_id == 2)
			val &= ~GENCONF_CTRL0_PORT0_RGMII;
		else if (port->gop_id == 3)
			val &= ~GENCONF_CTRL0_PORT1_RGMII_MII;
		regmap_write(priv->sysctrl_base, GENCONF_CTRL0, val);
	}
}

static void mvpp22_gop_init_10gkr(struct mvpp2_port *port)
{
	struct mvpp2 *priv = port->priv;
	void __iomem *mpcs = priv->iface_base + MVPP22_MPCS_BASE(port->gop_id);
	void __iomem *xpcs = priv->iface_base + MVPP22_XPCS_BASE(port->gop_id);
	u32 val;

	/* XPCS */
	val = readl(xpcs + MVPP22_XPCS_CFG0);
	val &= ~(MVPP22_XPCS_CFG0_PCS_MODE(0x3) |
		 MVPP22_XPCS_CFG0_ACTIVE_LANE(0x3));
	val |= MVPP22_XPCS_CFG0_ACTIVE_LANE(2);
	writel(val, xpcs + MVPP22_XPCS_CFG0);

	/* MPCS */
	val = readl(mpcs + MVPP22_MPCS_CTRL);
	val &= ~MVPP22_MPCS_CTRL_FWD_ERR_CONN;
	writel(val, mpcs + MVPP22_MPCS_CTRL);

	val = readl(mpcs + MVPP22_MPCS_CLK_RESET);
	val &= ~(MVPP22_MPCS_CLK_RESET_DIV_RATIO(0x7) | MAC_CLK_RESET_MAC |
		 MAC_CLK_RESET_SD_RX | MAC_CLK_RESET_SD_TX);
	val |= MVPP22_MPCS_CLK_RESET_DIV_RATIO(1);
	writel(val, mpcs + MVPP22_MPCS_CLK_RESET);

	val &= ~MVPP22_MPCS_CLK_RESET_DIV_SET;
	val |= MAC_CLK_RESET_MAC | MAC_CLK_RESET_SD_RX | MAC_CLK_RESET_SD_TX;
	writel(val, mpcs + MVPP22_MPCS_CLK_RESET);
}

static int mvpp22_gop_init(struct mvpp2_port *port)
{
	struct mvpp2 *priv = port->priv;
	u32 val;

	if (!priv->sysctrl_base)
		return 0;

	switch (port->phy_interface) {
	case PHY_INTERFACE_MODE_RGMII:
	case PHY_INTERFACE_MODE_RGMII_ID:
	case PHY_INTERFACE_MODE_RGMII_RXID:
	case PHY_INTERFACE_MODE_RGMII_TXID:
		if (port->gop_id == 0)
			goto invalid_conf;
		mvpp22_gop_init_rgmii(port);
		break;
	case PHY_INTERFACE_MODE_SGMII:
		mvpp22_gop_init_sgmii(port);
		break;
	case PHY_INTERFACE_MODE_10GKR:
		if (port->gop_id != 0)
			goto invalid_conf;
		mvpp22_gop_init_10gkr(port);
		break;
	default:
		goto unsupported_conf;
	}

	regmap_read(priv->sysctrl_base, GENCONF_PORT_CTRL1, &val);
	val |= GENCONF_PORT_CTRL1_RESET(port->gop_id) |
	       GENCONF_PORT_CTRL1_EN(port->gop_id);
	regmap_write(priv->sysctrl_base, GENCONF_PORT_CTRL1, val);

	regmap_read(priv->sysctrl_base, GENCONF_PORT_CTRL0, &val);
	val |= GENCONF_PORT_CTRL0_CLK_DIV_PHASE_CLR;
	regmap_write(priv->sysctrl_base, GENCONF_PORT_CTRL0, val);

	regmap_read(priv->sysctrl_base, GENCONF_SOFT_RESET1, &val);
	val |= GENCONF_SOFT_RESET1_GOP;
	regmap_write(priv->sysctrl_base, GENCONF_SOFT_RESET1, val);

unsupported_conf:
	return 0;

invalid_conf:
	netdev_err(port->dev, "Invalid port configuration\n");
	return -EINVAL;
}

static void mvpp22_gop_unmask_irq(struct mvpp2_port *port)
{
	u32 val;

	if (phy_interface_mode_is_rgmii(port->phy_interface) ||
	    port->phy_interface == PHY_INTERFACE_MODE_SGMII) {
		/* Enable the GMAC link status irq for this port */
		val = readl(port->base + MVPP22_GMAC_INT_SUM_MASK);
		val |= MVPP22_GMAC_INT_SUM_MASK_LINK_STAT;
		writel(val, port->base + MVPP22_GMAC_INT_SUM_MASK);
	}

	if (port->gop_id == 0) {
		/* Enable the XLG/GIG irqs for this port */
		val = readl(port->base + MVPP22_XLG_EXT_INT_MASK);
		if (port->phy_interface == PHY_INTERFACE_MODE_10GKR)
			val |= MVPP22_XLG_EXT_INT_MASK_XLG;
		else
			val |= MVPP22_XLG_EXT_INT_MASK_GIG;
		writel(val, port->base + MVPP22_XLG_EXT_INT_MASK);
	}
}

static void mvpp22_gop_mask_irq(struct mvpp2_port *port)
{
	u32 val;

	if (port->gop_id == 0) {
		val = readl(port->base + MVPP22_XLG_EXT_INT_MASK);
		val &= ~(MVPP22_XLG_EXT_INT_MASK_XLG |
		         MVPP22_XLG_EXT_INT_MASK_GIG);
		writel(val, port->base + MVPP22_XLG_EXT_INT_MASK);
	}

	if (phy_interface_mode_is_rgmii(port->phy_interface) ||
	    port->phy_interface == PHY_INTERFACE_MODE_SGMII) {
		val = readl(port->base + MVPP22_GMAC_INT_SUM_MASK);
		val &= ~MVPP22_GMAC_INT_SUM_MASK_LINK_STAT;
		writel(val, port->base + MVPP22_GMAC_INT_SUM_MASK);
	}
}

static void mvpp22_gop_setup_irq(struct mvpp2_port *port)
{
	u32 val;

	if (phy_interface_mode_is_rgmii(port->phy_interface) ||
	    port->phy_interface == PHY_INTERFACE_MODE_SGMII) {
		val = readl(port->base + MVPP22_GMAC_INT_MASK);
		val |= MVPP22_GMAC_INT_MASK_LINK_STAT;
		writel(val, port->base + MVPP22_GMAC_INT_MASK);
	}

	if (port->gop_id == 0) {
		val = readl(port->base + MVPP22_XLG_INT_MASK);
		val |= MVPP22_XLG_INT_MASK_LINK;
		writel(val, port->base + MVPP22_XLG_INT_MASK);
	}

	mvpp22_gop_unmask_irq(port);
}

static int mvpp22_comphy_init(struct mvpp2_port *port)
{
	enum phy_mode mode;
	int ret;

	if (!port->comphy)
		return 0;

	switch (port->phy_interface) {
	case PHY_INTERFACE_MODE_SGMII:
		mode = PHY_MODE_SGMII;
		break;
	case PHY_INTERFACE_MODE_10GKR:
		mode = PHY_MODE_10GKR;
		break;
	default:
		return -EINVAL;
	}

	ret = phy_set_mode(port->comphy, mode);
	if (ret)
		return ret;

	return phy_power_on(port->comphy);
}

static void mvpp2_port_mii_gmac_configure_mode(struct mvpp2_port *port)
{
	u32 val;

	if (port->phy_interface == PHY_INTERFACE_MODE_SGMII) {
		val = readl(port->base + MVPP22_GMAC_CTRL_4_REG);
		val |= MVPP22_CTRL4_SYNC_BYPASS_DIS | MVPP22_CTRL4_DP_CLK_SEL |
		       MVPP22_CTRL4_QSGMII_BYPASS_ACTIVE;
		val &= ~MVPP22_CTRL4_EXT_PIN_GMII_SEL;
		writel(val, port->base + MVPP22_GMAC_CTRL_4_REG);

		val = readl(port->base + MVPP2_GMAC_CTRL_2_REG);
		val |= MVPP2_GMAC_DISABLE_PADDING;
		val &= ~MVPP2_GMAC_FLOW_CTRL_MASK;
		writel(val, port->base + MVPP2_GMAC_CTRL_2_REG);
	} else if (phy_interface_mode_is_rgmii(port->phy_interface)) {
		val = readl(port->base + MVPP22_GMAC_CTRL_4_REG);
		val |= MVPP22_CTRL4_EXT_PIN_GMII_SEL |
		       MVPP22_CTRL4_SYNC_BYPASS_DIS |
		       MVPP22_CTRL4_QSGMII_BYPASS_ACTIVE;
		val &= ~MVPP22_CTRL4_DP_CLK_SEL;
		writel(val, port->base + MVPP22_GMAC_CTRL_4_REG);

		val = readl(port->base + MVPP2_GMAC_CTRL_2_REG);
		val &= ~MVPP2_GMAC_DISABLE_PADDING;
		writel(val, port->base + MVPP2_GMAC_CTRL_2_REG);
	}

	/* The port is connected to a copper PHY */
	val = readl(port->base + MVPP2_GMAC_CTRL_0_REG);
	val &= ~MVPP2_GMAC_PORT_TYPE_MASK;
	writel(val, port->base + MVPP2_GMAC_CTRL_0_REG);

	val = readl(port->base + MVPP2_GMAC_AUTONEG_CONFIG);
	val |= MVPP2_GMAC_IN_BAND_AUTONEG_BYPASS |
	       MVPP2_GMAC_AN_SPEED_EN | MVPP2_GMAC_FLOW_CTRL_AUTONEG |
	       MVPP2_GMAC_AN_DUPLEX_EN;
	if (port->phy_interface == PHY_INTERFACE_MODE_SGMII)
		val |= MVPP2_GMAC_IN_BAND_AUTONEG;
	writel(val, port->base + MVPP2_GMAC_AUTONEG_CONFIG);
}

static void mvpp2_port_mii_gmac_configure(struct mvpp2_port *port)
{
	u32 val;

	/* Force link down */
	val = readl(port->base + MVPP2_GMAC_AUTONEG_CONFIG);
	val &= ~MVPP2_GMAC_FORCE_LINK_PASS;
	val |= MVPP2_GMAC_FORCE_LINK_DOWN;
	writel(val, port->base + MVPP2_GMAC_AUTONEG_CONFIG);

	/* Set the GMAC in a reset state */
	val = readl(port->base + MVPP2_GMAC_CTRL_2_REG);
	val |= MVPP2_GMAC_PORT_RESET_MASK;
	writel(val, port->base + MVPP2_GMAC_CTRL_2_REG);

	/* Configure the PCS and in-band AN */
	val = readl(port->base + MVPP2_GMAC_CTRL_2_REG);
	if (port->phy_interface == PHY_INTERFACE_MODE_SGMII) {
	        val |= MVPP2_GMAC_INBAND_AN_MASK | MVPP2_GMAC_PCS_ENABLE_MASK;
	} else if (phy_interface_mode_is_rgmii(port->phy_interface)) {
		val &= ~MVPP2_GMAC_PCS_ENABLE_MASK;
		val |= MVPP2_GMAC_PORT_RGMII_MASK;
	}
	writel(val, port->base + MVPP2_GMAC_CTRL_2_REG);

	mvpp2_port_mii_gmac_configure_mode(port);

	/* Unset the GMAC reset state */
	val = readl(port->base + MVPP2_GMAC_CTRL_2_REG);
	val &= ~MVPP2_GMAC_PORT_RESET_MASK;
	writel(val, port->base + MVPP2_GMAC_CTRL_2_REG);

	/* Stop forcing link down */
	val = readl(port->base + MVPP2_GMAC_AUTONEG_CONFIG);
	val &= ~MVPP2_GMAC_FORCE_LINK_DOWN;
	writel(val, port->base + MVPP2_GMAC_AUTONEG_CONFIG);
}

static void mvpp2_port_mii_xlg_configure(struct mvpp2_port *port)
{
	u32 val;

	if (port->gop_id != 0)
		return;

	val = readl(port->base + MVPP22_XLG_CTRL0_REG);
	val |= MVPP22_XLG_CTRL0_RX_FLOW_CTRL_EN;
	writel(val, port->base + MVPP22_XLG_CTRL0_REG);

	val = readl(port->base + MVPP22_XLG_CTRL4_REG);
	val &= ~MVPP22_XLG_CTRL4_MACMODSELECT_GMAC;
	val |= MVPP22_XLG_CTRL4_FWD_FC | MVPP22_XLG_CTRL4_FWD_PFC;
	writel(val, port->base + MVPP22_XLG_CTRL4_REG);
}

static void mvpp22_port_mii_set(struct mvpp2_port *port)
{
	u32 val;

	/* Only GOP port 0 has an XLG MAC */
	if (port->gop_id == 0) {
		val = readl(port->base + MVPP22_XLG_CTRL3_REG);
		val &= ~MVPP22_XLG_CTRL3_MACMODESELECT_MASK;

		if (port->phy_interface == PHY_INTERFACE_MODE_XAUI ||
		    port->phy_interface == PHY_INTERFACE_MODE_10GKR)
			val |= MVPP22_XLG_CTRL3_MACMODESELECT_10G;
		else
			val |= MVPP22_XLG_CTRL3_MACMODESELECT_GMAC;

		writel(val, port->base + MVPP22_XLG_CTRL3_REG);
	}
}

static void mvpp2_port_mii_set(struct mvpp2_port *port)
{
	if (port->priv->hw_version == MVPP22)
		mvpp22_port_mii_set(port);

	if (phy_interface_mode_is_rgmii(port->phy_interface) ||
	    port->phy_interface == PHY_INTERFACE_MODE_SGMII)
		mvpp2_port_mii_gmac_configure(port);
	else if (port->phy_interface == PHY_INTERFACE_MODE_10GKR)
		mvpp2_port_mii_xlg_configure(port);
}

static void mvpp2_port_fc_adv_enable(struct mvpp2_port *port)
{
	u32 val;

	val = readl(port->base + MVPP2_GMAC_AUTONEG_CONFIG);
	val |= MVPP2_GMAC_FC_ADV_EN;
	writel(val, port->base + MVPP2_GMAC_AUTONEG_CONFIG);
}

static void mvpp2_port_enable(struct mvpp2_port *port)
{
	u32 val;

	/* Only GOP port 0 has an XLG MAC */
	if (port->gop_id == 0 &&
	    (port->phy_interface == PHY_INTERFACE_MODE_XAUI ||
	     port->phy_interface == PHY_INTERFACE_MODE_10GKR)) {
		val = readl(port->base + MVPP22_XLG_CTRL0_REG);
		val |= MVPP22_XLG_CTRL0_PORT_EN |
		       MVPP22_XLG_CTRL0_MAC_RESET_DIS;
		val &= ~MVPP22_XLG_CTRL0_MIB_CNT_DIS;
		writel(val, port->base + MVPP22_XLG_CTRL0_REG);
	} else {
		val = readl(port->base + MVPP2_GMAC_CTRL_0_REG);
		val |= MVPP2_GMAC_PORT_EN_MASK;
		val |= MVPP2_GMAC_MIB_CNTR_EN_MASK;
		writel(val, port->base + MVPP2_GMAC_CTRL_0_REG);
	}
}

static void mvpp2_port_disable(struct mvpp2_port *port)
{
	u32 val;

	/* Only GOP port 0 has an XLG MAC */
	if (port->gop_id == 0 &&
	    (port->phy_interface == PHY_INTERFACE_MODE_XAUI ||
	     port->phy_interface == PHY_INTERFACE_MODE_10GKR)) {
		val = readl(port->base + MVPP22_XLG_CTRL0_REG);
		val &= ~(MVPP22_XLG_CTRL0_PORT_EN |
			 MVPP22_XLG_CTRL0_MAC_RESET_DIS);
		writel(val, port->base + MVPP22_XLG_CTRL0_REG);
	} else {
		val = readl(port->base + MVPP2_GMAC_CTRL_0_REG);
		val &= ~(MVPP2_GMAC_PORT_EN_MASK);
		writel(val, port->base + MVPP2_GMAC_CTRL_0_REG);
	}
}

/* Set IEEE 802.3x Flow Control Xon Packet Transmission Mode */
static void mvpp2_port_periodic_xon_disable(struct mvpp2_port *port)
{
	u32 val;

	val = readl(port->base + MVPP2_GMAC_CTRL_1_REG) &
		    ~MVPP2_GMAC_PERIODIC_XON_EN_MASK;
	writel(val, port->base + MVPP2_GMAC_CTRL_1_REG);
}

/* Configure loopback port */
static void mvpp2_port_loopback_set(struct mvpp2_port *port)
{
	u32 val;

	val = readl(port->base + MVPP2_GMAC_CTRL_1_REG);

	if (port->speed == 1000)
		val |= MVPP2_GMAC_GMII_LB_EN_MASK;
	else
		val &= ~MVPP2_GMAC_GMII_LB_EN_MASK;

	if (port->phy_interface == PHY_INTERFACE_MODE_SGMII)
		val |= MVPP2_GMAC_PCS_LB_EN_MASK;
	else
		val &= ~MVPP2_GMAC_PCS_LB_EN_MASK;

	writel(val, port->base + MVPP2_GMAC_CTRL_1_REG);
}

static void mvpp2_port_reset(struct mvpp2_port *port)
{
	u32 val;

	val = readl(port->base + MVPP2_GMAC_CTRL_2_REG) &
		    ~MVPP2_GMAC_PORT_RESET_MASK;
	writel(val, port->base + MVPP2_GMAC_CTRL_2_REG);

	while (readl(port->base + MVPP2_GMAC_CTRL_2_REG) &
	       MVPP2_GMAC_PORT_RESET_MASK)
		continue;
}

/* Change maximum receive size of the port */
static inline void mvpp2_gmac_max_rx_size_set(struct mvpp2_port *port)
{
	u32 val;

	val = readl(port->base + MVPP2_GMAC_CTRL_0_REG);
	val &= ~MVPP2_GMAC_MAX_RX_SIZE_MASK;
	val |= (((port->pkt_size - MVPP2_MH_SIZE) / 2) <<
		    MVPP2_GMAC_MAX_RX_SIZE_OFFS);
	writel(val, port->base + MVPP2_GMAC_CTRL_0_REG);
}

/* Change maximum receive size of the port */
static inline void mvpp2_xlg_max_rx_size_set(struct mvpp2_port *port)
{
	u32 val;

	val =  readl(port->base + MVPP22_XLG_CTRL1_REG);
	val &= ~MVPP22_XLG_CTRL1_FRAMESIZELIMIT_MASK;
	val |= ((port->pkt_size - MVPP2_MH_SIZE) / 2) <<
	       MVPP22_XLG_CTRL1_FRAMESIZELIMIT_OFFS;
	writel(val, port->base + MVPP22_XLG_CTRL1_REG);
}

/* Set defaults to the MVPP2 port */
static void mvpp2_defaults_set(struct mvpp2_port *port)
{
	int tx_port_num, val, queue, ptxq, lrxq;

	if (port->priv->hw_version == MVPP21) {
		/* Configure port to loopback if needed */
		if (port->flags & MVPP2_F_LOOPBACK)
			mvpp2_port_loopback_set(port);

		/* Update TX FIFO MIN Threshold */
		val = readl(port->base + MVPP2_GMAC_PORT_FIFO_CFG_1_REG);
		val &= ~MVPP2_GMAC_TX_FIFO_MIN_TH_ALL_MASK;
		/* Min. TX threshold must be less than minimal packet length */
		val |= MVPP2_GMAC_TX_FIFO_MIN_TH_MASK(64 - 4 - 2);
		writel(val, port->base + MVPP2_GMAC_PORT_FIFO_CFG_1_REG);
	}

	/* Disable Legacy WRR, Disable EJP, Release from reset */
	tx_port_num = mvpp2_egress_port(port);
	mvpp2_write(port->priv, MVPP2_TXP_SCHED_PORT_INDEX_REG,
		    tx_port_num);
	mvpp2_write(port->priv, MVPP2_TXP_SCHED_CMD_1_REG, 0);

	/* Close bandwidth for all queues */
	for (queue = 0; queue < MVPP2_MAX_TXQ; queue++) {
		ptxq = mvpp2_txq_phys(port->id, queue);
		mvpp2_write(port->priv,
			    MVPP2_TXQ_SCHED_TOKEN_CNTR_REG(ptxq), 0);
	}

	/* Set refill period to 1 usec, refill tokens
	 * and bucket size to maximum
	 */
	mvpp2_write(port->priv, MVPP2_TXP_SCHED_PERIOD_REG,
		    port->priv->tclk / USEC_PER_SEC);
	val = mvpp2_read(port->priv, MVPP2_TXP_SCHED_REFILL_REG);
	val &= ~MVPP2_TXP_REFILL_PERIOD_ALL_MASK;
	val |= MVPP2_TXP_REFILL_PERIOD_MASK(1);
	val |= MVPP2_TXP_REFILL_TOKENS_ALL_MASK;
	mvpp2_write(port->priv, MVPP2_TXP_SCHED_REFILL_REG, val);
	val = MVPP2_TXP_TOKEN_SIZE_MAX;
	mvpp2_write(port->priv, MVPP2_TXP_SCHED_TOKEN_SIZE_REG, val);

	/* Set MaximumLowLatencyPacketSize value to 256 */
	mvpp2_write(port->priv, MVPP2_RX_CTRL_REG(port->id),
		    MVPP2_RX_USE_PSEUDO_FOR_CSUM_MASK |
		    MVPP2_RX_LOW_LATENCY_PKT_SIZE(256));

	/* Enable Rx cache snoop */
	for (lrxq = 0; lrxq < port->nrxqs; lrxq++) {
		queue = port->rxqs[lrxq]->id;
		val = mvpp2_read(port->priv, MVPP2_RXQ_CONFIG_REG(queue));
		val |= MVPP2_SNOOP_PKT_SIZE_MASK |
			   MVPP2_SNOOP_BUF_HDR_MASK;
		mvpp2_write(port->priv, MVPP2_RXQ_CONFIG_REG(queue), val);
	}

	/* At default, mask all interrupts to all present cpus */
	mvpp2_interrupts_disable(port);
}

/* Enable/disable receiving packets */
static void mvpp2_ingress_enable(struct mvpp2_port *port)
{
	u32 val;
	int lrxq, queue;

	for (lrxq = 0; lrxq < port->nrxqs; lrxq++) {
		queue = port->rxqs[lrxq]->id;
		val = mvpp2_read(port->priv, MVPP2_RXQ_CONFIG_REG(queue));
		val &= ~MVPP2_RXQ_DISABLE_MASK;
		mvpp2_write(port->priv, MVPP2_RXQ_CONFIG_REG(queue), val);
	}
}

static void mvpp2_ingress_disable(struct mvpp2_port *port)
{
	u32 val;
	int lrxq, queue;

	for (lrxq = 0; lrxq < port->nrxqs; lrxq++) {
		queue = port->rxqs[lrxq]->id;
		val = mvpp2_read(port->priv, MVPP2_RXQ_CONFIG_REG(queue));
		val |= MVPP2_RXQ_DISABLE_MASK;
		mvpp2_write(port->priv, MVPP2_RXQ_CONFIG_REG(queue), val);
	}
}

/* Enable transmit via physical egress queue
 * - HW starts take descriptors from DRAM
 */
static void mvpp2_egress_enable(struct mvpp2_port *port)
{
	u32 qmap;
	int queue;
	int tx_port_num = mvpp2_egress_port(port);

	/* Enable all initialized TXs. */
	qmap = 0;
	for (queue = 0; queue < port->ntxqs; queue++) {
		struct mvpp2_tx_queue *txq = port->txqs[queue];

		if (txq->descs)
			qmap |= (1 << queue);
	}

	mvpp2_write(port->priv, MVPP2_TXP_SCHED_PORT_INDEX_REG, tx_port_num);
	mvpp2_write(port->priv, MVPP2_TXP_SCHED_Q_CMD_REG, qmap);
}

/* Disable transmit via physical egress queue
 * - HW doesn't take descriptors from DRAM
 */
static void mvpp2_egress_disable(struct mvpp2_port *port)
{
	u32 reg_data;
	int delay;
	int tx_port_num = mvpp2_egress_port(port);

	/* Issue stop command for active channels only */
	mvpp2_write(port->priv, MVPP2_TXP_SCHED_PORT_INDEX_REG, tx_port_num);
	reg_data = (mvpp2_read(port->priv, MVPP2_TXP_SCHED_Q_CMD_REG)) &
		    MVPP2_TXP_SCHED_ENQ_MASK;
	if (reg_data != 0)
		mvpp2_write(port->priv, MVPP2_TXP_SCHED_Q_CMD_REG,
			    (reg_data << MVPP2_TXP_SCHED_DISQ_OFFSET));

	/* Wait for all Tx activity to terminate. */
	delay = 0;
	do {
		if (delay >= MVPP2_TX_DISABLE_TIMEOUT_MSEC) {
			netdev_warn(port->dev,
				    "Tx stop timed out, status=0x%08x\n",
				    reg_data);
			break;
		}
		mdelay(1);
		delay++;

		/* Check port TX Command register that all
		 * Tx queues are stopped
		 */
		reg_data = mvpp2_read(port->priv, MVPP2_TXP_SCHED_Q_CMD_REG);
	} while (reg_data & MVPP2_TXP_SCHED_ENQ_MASK);
}

/* Rx descriptors helper methods */

/* Get number of Rx descriptors occupied by received packets */
static inline int
mvpp2_rxq_received(struct mvpp2_port *port, int rxq_id)
{
	u32 val = mvpp2_read(port->priv, MVPP2_RXQ_STATUS_REG(rxq_id));

	return val & MVPP2_RXQ_OCCUPIED_MASK;
}

/* Update Rx queue status with the number of occupied and available
 * Rx descriptor slots.
 */
static inline void
mvpp2_rxq_status_update(struct mvpp2_port *port, int rxq_id,
			int used_count, int free_count)
{
	/* Decrement the number of used descriptors and increment count
	 * increment the number of free descriptors.
	 */
	u32 val = used_count | (free_count << MVPP2_RXQ_NUM_NEW_OFFSET);

	mvpp2_write(port->priv, MVPP2_RXQ_STATUS_UPDATE_REG(rxq_id), val);
}

/* Get pointer to next RX descriptor to be processed by SW */
static inline struct mvpp2_rx_desc *
mvpp2_rxq_next_desc_get(struct mvpp2_rx_queue *rxq)
{
	int rx_desc = rxq->next_desc_to_proc;

	rxq->next_desc_to_proc = MVPP2_QUEUE_NEXT_DESC(rxq, rx_desc);
	prefetch(rxq->descs + rxq->next_desc_to_proc);
	return rxq->descs + rx_desc;
}

/* Set rx queue offset */
static void mvpp2_rxq_offset_set(struct mvpp2_port *port,
				 int prxq, int offset)
{
	u32 val;

	/* Convert offset from bytes to units of 32 bytes */
	offset = offset >> 5;

	val = mvpp2_read(port->priv, MVPP2_RXQ_CONFIG_REG(prxq));
	val &= ~MVPP2_RXQ_PACKET_OFFSET_MASK;

	/* Offset is in */
	val |= ((offset << MVPP2_RXQ_PACKET_OFFSET_OFFS) &
		    MVPP2_RXQ_PACKET_OFFSET_MASK);

	mvpp2_write(port->priv, MVPP2_RXQ_CONFIG_REG(prxq), val);
}

/* Tx descriptors helper methods */

/* Get pointer to next Tx descriptor to be processed (send) by HW */
static struct mvpp2_tx_desc *
mvpp2_txq_next_desc_get(struct mvpp2_tx_queue *txq)
{
	int tx_desc = txq->next_desc_to_proc;

	txq->next_desc_to_proc = MVPP2_QUEUE_NEXT_DESC(txq, tx_desc);
	return txq->descs + tx_desc;
}

/* Update HW with number of aggregated Tx descriptors to be sent
 *
 * Called only from mvpp2_tx(), so migration is disabled, using
 * smp_processor_id() is OK.
 */
static void mvpp2_aggr_txq_pend_desc_add(struct mvpp2_port *port, int pending)
{
	/* aggregated access - relevant TXQ number is written in TX desc */
	mvpp2_percpu_write(port->priv, smp_processor_id(),
			   MVPP2_AGGR_TXQ_UPDATE_REG, pending);
}


/* Check if there are enough free descriptors in aggregated txq.
 * If not, update the number of occupied descriptors and repeat the check.
 *
 * Called only from mvpp2_tx(), so migration is disabled, using
 * smp_processor_id() is OK.
 */
static int mvpp2_aggr_desc_num_check(struct mvpp2 *priv,
				     struct mvpp2_tx_queue *aggr_txq, int num)
{
	if ((aggr_txq->count + num) > aggr_txq->size) {
		/* Update number of occupied aggregated Tx descriptors */
		int cpu = smp_processor_id();
		u32 val = mvpp2_read(priv, MVPP2_AGGR_TXQ_STATUS_REG(cpu));

		aggr_txq->count = val & MVPP2_AGGR_TXQ_PENDING_MASK;
	}

	if ((aggr_txq->count + num) > aggr_txq->size)
		return -ENOMEM;

	return 0;
}

/* Reserved Tx descriptors allocation request
 *
 * Called only from mvpp2_txq_reserved_desc_num_proc(), itself called
 * only by mvpp2_tx(), so migration is disabled, using
 * smp_processor_id() is OK.
 */
static int mvpp2_txq_alloc_reserved_desc(struct mvpp2 *priv,
					 struct mvpp2_tx_queue *txq, int num)
{
	u32 val;
	int cpu = smp_processor_id();

	val = (txq->id << MVPP2_TXQ_RSVD_REQ_Q_OFFSET) | num;
	mvpp2_percpu_write(priv, cpu, MVPP2_TXQ_RSVD_REQ_REG, val);

	val = mvpp2_percpu_read(priv, cpu, MVPP2_TXQ_RSVD_RSLT_REG);

	return val & MVPP2_TXQ_RSVD_RSLT_MASK;
}

/* Check if there are enough reserved descriptors for transmission.
 * If not, request chunk of reserved descriptors and check again.
 */
static int mvpp2_txq_reserved_desc_num_proc(struct mvpp2 *priv,
					    struct mvpp2_tx_queue *txq,
					    struct mvpp2_txq_pcpu *txq_pcpu,
					    int num)
{
	int req, cpu, desc_count;

	if (txq_pcpu->reserved_num >= num)
		return 0;

	/* Not enough descriptors reserved! Update the reserved descriptor
	 * count and check again.
	 */

	desc_count = 0;
	/* Compute total of used descriptors */
	for_each_present_cpu(cpu) {
		struct mvpp2_txq_pcpu *txq_pcpu_aux;

		txq_pcpu_aux = per_cpu_ptr(txq->pcpu, cpu);
		desc_count += txq_pcpu_aux->count;
		desc_count += txq_pcpu_aux->reserved_num;
	}

	req = max(MVPP2_CPU_DESC_CHUNK, num - txq_pcpu->reserved_num);
	desc_count += req;

	if (desc_count >
	   (txq->size - (num_present_cpus() * MVPP2_CPU_DESC_CHUNK)))
		return -ENOMEM;

	txq_pcpu->reserved_num += mvpp2_txq_alloc_reserved_desc(priv, txq, req);

	/* OK, the descriptor cound has been updated: check again. */
	if (txq_pcpu->reserved_num < num)
		return -ENOMEM;
	return 0;
}

/* Release the last allocated Tx descriptor. Useful to handle DMA
 * mapping failures in the Tx path.
 */
static void mvpp2_txq_desc_put(struct mvpp2_tx_queue *txq)
{
	if (txq->next_desc_to_proc == 0)
		txq->next_desc_to_proc = txq->last_desc - 1;
	else
		txq->next_desc_to_proc--;
}

/* Set Tx descriptors fields relevant for CSUM calculation */
static u32 mvpp2_txq_desc_csum(int l3_offs, int l3_proto,
			       int ip_hdr_len, int l4_proto)
{
	u32 command;

	/* fields: L3_offset, IP_hdrlen, L3_type, G_IPv4_chk,
	 * G_L4_chk, L4_type required only for checksum calculation
	 */
	command = (l3_offs << MVPP2_TXD_L3_OFF_SHIFT);
	command |= (ip_hdr_len << MVPP2_TXD_IP_HLEN_SHIFT);
	command |= MVPP2_TXD_IP_CSUM_DISABLE;

	if (l3_proto == swab16(ETH_P_IP)) {
		command &= ~MVPP2_TXD_IP_CSUM_DISABLE;	/* enable IPv4 csum */
		command &= ~MVPP2_TXD_L3_IP6;		/* enable IPv4 */
	} else {
		command |= MVPP2_TXD_L3_IP6;		/* enable IPv6 */
	}

	if (l4_proto == IPPROTO_TCP) {
		command &= ~MVPP2_TXD_L4_UDP;		/* enable TCP */
		command &= ~MVPP2_TXD_L4_CSUM_FRAG;	/* generate L4 csum */
	} else if (l4_proto == IPPROTO_UDP) {
		command |= MVPP2_TXD_L4_UDP;		/* enable UDP */
		command &= ~MVPP2_TXD_L4_CSUM_FRAG;	/* generate L4 csum */
	} else {
		command |= MVPP2_TXD_L4_CSUM_NOT;
	}

	return command;
}

/* Get number of sent descriptors and decrement counter.
 * The number of sent descriptors is returned.
 * Per-CPU access
 *
 * Called only from mvpp2_txq_done(), called from mvpp2_tx()
 * (migration disabled) and from the TX completion tasklet (migration
 * disabled) so using smp_processor_id() is OK.
 */
static inline int mvpp2_txq_sent_desc_proc(struct mvpp2_port *port,
					   struct mvpp2_tx_queue *txq)
{
	u32 val;

	/* Reading status reg resets transmitted descriptor counter */
	val = mvpp2_percpu_read(port->priv, smp_processor_id(),
				MVPP2_TXQ_SENT_REG(txq->id));

	return (val & MVPP2_TRANSMITTED_COUNT_MASK) >>
		MVPP2_TRANSMITTED_COUNT_OFFSET;
}

/* Called through on_each_cpu(), so runs on all CPUs, with migration
 * disabled, therefore using smp_processor_id() is OK.
 */
static void mvpp2_txq_sent_counter_clear(void *arg)
{
	struct mvpp2_port *port = arg;
	int queue;

	for (queue = 0; queue < port->ntxqs; queue++) {
		int id = port->txqs[queue]->id;

		mvpp2_percpu_read(port->priv, smp_processor_id(),
				  MVPP2_TXQ_SENT_REG(id));
	}
}

/* Set max sizes for Tx queues */
static void mvpp2_txp_max_tx_size_set(struct mvpp2_port *port)
{
	u32	val, size, mtu;
	int	txq, tx_port_num;

	mtu = port->pkt_size * 8;
	if (mtu > MVPP2_TXP_MTU_MAX)
		mtu = MVPP2_TXP_MTU_MAX;

	/* WA for wrong Token bucket update: Set MTU value = 3*real MTU value */
	mtu = 3 * mtu;

	/* Indirect access to registers */
	tx_port_num = mvpp2_egress_port(port);
	mvpp2_write(port->priv, MVPP2_TXP_SCHED_PORT_INDEX_REG, tx_port_num);

	/* Set MTU */
	val = mvpp2_read(port->priv, MVPP2_TXP_SCHED_MTU_REG);
	val &= ~MVPP2_TXP_MTU_MAX;
	val |= mtu;
	mvpp2_write(port->priv, MVPP2_TXP_SCHED_MTU_REG, val);

	/* TXP token size and all TXQs token size must be larger that MTU */
	val = mvpp2_read(port->priv, MVPP2_TXP_SCHED_TOKEN_SIZE_REG);
	size = val & MVPP2_TXP_TOKEN_SIZE_MAX;
	if (size < mtu) {
		size = mtu;
		val &= ~MVPP2_TXP_TOKEN_SIZE_MAX;
		val |= size;
		mvpp2_write(port->priv, MVPP2_TXP_SCHED_TOKEN_SIZE_REG, val);
	}

	for (txq = 0; txq < port->ntxqs; txq++) {
		val = mvpp2_read(port->priv,
				 MVPP2_TXQ_SCHED_TOKEN_SIZE_REG(txq));
		size = val & MVPP2_TXQ_TOKEN_SIZE_MAX;

		if (size < mtu) {
			size = mtu;
			val &= ~MVPP2_TXQ_TOKEN_SIZE_MAX;
			val |= size;
			mvpp2_write(port->priv,
				    MVPP2_TXQ_SCHED_TOKEN_SIZE_REG(txq),
				    val);
		}
	}
}

/* Set the number of packets that will be received before Rx interrupt
 * will be generated by HW.
 */
static void mvpp2_rx_pkts_coal_set(struct mvpp2_port *port,
				   struct mvpp2_rx_queue *rxq)
{
	int cpu = get_cpu();

	if (rxq->pkts_coal > MVPP2_OCCUPIED_THRESH_MASK)
		rxq->pkts_coal = MVPP2_OCCUPIED_THRESH_MASK;

	mvpp2_percpu_write(port->priv, cpu, MVPP2_RXQ_NUM_REG, rxq->id);
	mvpp2_percpu_write(port->priv, cpu, MVPP2_RXQ_THRESH_REG,
			   rxq->pkts_coal);

	put_cpu();
}

/* For some reason in the LSP this is done on each CPU. Why ? */
static void mvpp2_tx_pkts_coal_set(struct mvpp2_port *port,
				   struct mvpp2_tx_queue *txq)
{
	int cpu = get_cpu();
	u32 val;

	if (txq->done_pkts_coal > MVPP2_TXQ_THRESH_MASK)
		txq->done_pkts_coal = MVPP2_TXQ_THRESH_MASK;

	val = (txq->done_pkts_coal << MVPP2_TXQ_THRESH_OFFSET);
	mvpp2_percpu_write(port->priv, cpu, MVPP2_TXQ_NUM_REG, txq->id);
	mvpp2_percpu_write(port->priv, cpu, MVPP2_TXQ_THRESH_REG, val);

	put_cpu();
}

static u32 mvpp2_usec_to_cycles(u32 usec, unsigned long clk_hz)
{
	u64 tmp = (u64)clk_hz * usec;

	do_div(tmp, USEC_PER_SEC);

	return tmp > U32_MAX ? U32_MAX : tmp;
}

static u32 mvpp2_cycles_to_usec(u32 cycles, unsigned long clk_hz)
{
	u64 tmp = (u64)cycles * USEC_PER_SEC;

	do_div(tmp, clk_hz);

	return tmp > U32_MAX ? U32_MAX : tmp;
}

/* Set the time delay in usec before Rx interrupt */
static void mvpp2_rx_time_coal_set(struct mvpp2_port *port,
				   struct mvpp2_rx_queue *rxq)
{
	unsigned long freq = port->priv->tclk;
	u32 val = mvpp2_usec_to_cycles(rxq->time_coal, freq);

	if (val > MVPP2_MAX_ISR_RX_THRESHOLD) {
		rxq->time_coal =
			mvpp2_cycles_to_usec(MVPP2_MAX_ISR_RX_THRESHOLD, freq);

		/* re-evaluate to get actual register value */
		val = mvpp2_usec_to_cycles(rxq->time_coal, freq);
	}

	mvpp2_write(port->priv, MVPP2_ISR_RX_THRESHOLD_REG(rxq->id), val);
}

static void mvpp2_tx_time_coal_set(struct mvpp2_port *port)
{
	unsigned long freq = port->priv->tclk;
	u32 val = mvpp2_usec_to_cycles(port->tx_time_coal, freq);

	if (val > MVPP2_MAX_ISR_TX_THRESHOLD) {
		port->tx_time_coal =
			mvpp2_cycles_to_usec(MVPP2_MAX_ISR_TX_THRESHOLD, freq);

		/* re-evaluate to get actual register value */
		val = mvpp2_usec_to_cycles(port->tx_time_coal, freq);
	}

	mvpp2_write(port->priv, MVPP2_ISR_TX_THRESHOLD_REG(port->id), val);
}

/* Free Tx queue skbuffs */
static void mvpp2_txq_bufs_free(struct mvpp2_port *port,
				struct mvpp2_tx_queue *txq,
				struct mvpp2_txq_pcpu *txq_pcpu, int num)
{
	int i;

	for (i = 0; i < num; i++) {
		struct mvpp2_txq_pcpu_buf *tx_buf =
			txq_pcpu->buffs + txq_pcpu->txq_get_index;

		dma_unmap_single(port->dev->dev.parent, tx_buf->dma,
				 tx_buf->size, DMA_TO_DEVICE);
		if (tx_buf->skb)
			dev_kfree_skb_any(tx_buf->skb);

		mvpp2_txq_inc_get(txq_pcpu);
	}
}

static inline struct mvpp2_rx_queue *mvpp2_get_rx_queue(struct mvpp2_port *port,
							u32 cause)
{
	int queue = fls(cause) - 1;

	return port->rxqs[queue];
}

static inline struct mvpp2_tx_queue *mvpp2_get_tx_queue(struct mvpp2_port *port,
							u32 cause)
{
	int queue = fls(cause) - 1;

	return port->txqs[queue];
}

/* Handle end of transmission */
static void mvpp2_txq_done(struct mvpp2_port *port, struct mvpp2_tx_queue *txq,
			   struct mvpp2_txq_pcpu *txq_pcpu)
{
	struct netdev_queue *nq = netdev_get_tx_queue(port->dev, txq->log_id);
	int tx_done;

	if (txq_pcpu->cpu != smp_processor_id())
		netdev_err(port->dev, "wrong cpu on the end of Tx processing\n");

	tx_done = mvpp2_txq_sent_desc_proc(port, txq);
	if (!tx_done)
		return;
	mvpp2_txq_bufs_free(port, txq, txq_pcpu, tx_done);

	txq_pcpu->count -= tx_done;

	if (netif_tx_queue_stopped(nq))
		if (txq_pcpu->size - txq_pcpu->count >= MAX_SKB_FRAGS + 1)
			netif_tx_wake_queue(nq);
}

static unsigned int mvpp2_tx_done(struct mvpp2_port *port, u32 cause,
				  int cpu)
{
	struct mvpp2_tx_queue *txq;
	struct mvpp2_txq_pcpu *txq_pcpu;
	unsigned int tx_todo = 0;

	while (cause) {
		txq = mvpp2_get_tx_queue(port, cause);
		if (!txq)
			break;

		txq_pcpu = per_cpu_ptr(txq->pcpu, cpu);

		if (txq_pcpu->count) {
			mvpp2_txq_done(port, txq, txq_pcpu);
			tx_todo += txq_pcpu->count;
		}

		cause &= ~(1 << txq->log_id);
	}
	return tx_todo;
}

/* Rx/Tx queue initialization/cleanup methods */

/* Allocate and initialize descriptors for aggr TXQ */
static int mvpp2_aggr_txq_init(struct platform_device *pdev,
			       struct mvpp2_tx_queue *aggr_txq, int cpu,
			       struct mvpp2 *priv)
{
	u32 txq_dma;

	/* Allocate memory for TX descriptors */
	aggr_txq->descs = dma_alloc_coherent(&pdev->dev,
				MVPP2_AGGR_TXQ_SIZE * MVPP2_DESC_ALIGNED_SIZE,
				&aggr_txq->descs_dma, GFP_KERNEL);
	if (!aggr_txq->descs)
		return -ENOMEM;

	aggr_txq->last_desc = aggr_txq->size - 1;

	/* Aggr TXQ no reset WA */
	aggr_txq->next_desc_to_proc = mvpp2_read(priv,
						 MVPP2_AGGR_TXQ_INDEX_REG(cpu));

	/* Set Tx descriptors queue starting address indirect
	 * access
	 */
	if (priv->hw_version == MVPP21)
		txq_dma = aggr_txq->descs_dma;
	else
		txq_dma = aggr_txq->descs_dma >>
			MVPP22_AGGR_TXQ_DESC_ADDR_OFFS;

	mvpp2_write(priv, MVPP2_AGGR_TXQ_DESC_ADDR_REG(cpu), txq_dma);
	mvpp2_write(priv, MVPP2_AGGR_TXQ_DESC_SIZE_REG(cpu),
		    MVPP2_AGGR_TXQ_SIZE);

	return 0;
}

/* Create a specified Rx queue */
static int mvpp2_rxq_init(struct mvpp2_port *port,
			  struct mvpp2_rx_queue *rxq)

{
	u32 rxq_dma;
	int cpu;

	rxq->size = port->rx_ring_size;

	/* Allocate memory for RX descriptors */
	rxq->descs = dma_alloc_coherent(port->dev->dev.parent,
					rxq->size * MVPP2_DESC_ALIGNED_SIZE,
					&rxq->descs_dma, GFP_KERNEL);
	if (!rxq->descs)
		return -ENOMEM;

	rxq->last_desc = rxq->size - 1;

	/* Zero occupied and non-occupied counters - direct access */
	mvpp2_write(port->priv, MVPP2_RXQ_STATUS_REG(rxq->id), 0);

	/* Set Rx descriptors queue starting address - indirect access */
	cpu = get_cpu();
	mvpp2_percpu_write(port->priv, cpu, MVPP2_RXQ_NUM_REG, rxq->id);
	if (port->priv->hw_version == MVPP21)
		rxq_dma = rxq->descs_dma;
	else
		rxq_dma = rxq->descs_dma >> MVPP22_DESC_ADDR_OFFS;
	mvpp2_percpu_write(port->priv, cpu, MVPP2_RXQ_DESC_ADDR_REG, rxq_dma);
	mvpp2_percpu_write(port->priv, cpu, MVPP2_RXQ_DESC_SIZE_REG, rxq->size);
	mvpp2_percpu_write(port->priv, cpu, MVPP2_RXQ_INDEX_REG, 0);
	put_cpu();

	/* Set Offset */
	mvpp2_rxq_offset_set(port, rxq->id, NET_SKB_PAD);

	/* Set coalescing pkts and time */
	mvpp2_rx_pkts_coal_set(port, rxq);
	mvpp2_rx_time_coal_set(port, rxq);

	/* Add number of descriptors ready for receiving packets */
	mvpp2_rxq_status_update(port, rxq->id, 0, rxq->size);

	return 0;
}

/* Push packets received by the RXQ to BM pool */
static void mvpp2_rxq_drop_pkts(struct mvpp2_port *port,
				struct mvpp2_rx_queue *rxq)
{
	int rx_received, i;

	rx_received = mvpp2_rxq_received(port, rxq->id);
	if (!rx_received)
		return;

	for (i = 0; i < rx_received; i++) {
		struct mvpp2_rx_desc *rx_desc = mvpp2_rxq_next_desc_get(rxq);
		u32 status = mvpp2_rxdesc_status_get(port, rx_desc);
		int pool;

		pool = (status & MVPP2_RXD_BM_POOL_ID_MASK) >>
			MVPP2_RXD_BM_POOL_ID_OFFS;

		mvpp2_bm_pool_put(port, pool,
				  mvpp2_rxdesc_dma_addr_get(port, rx_desc),
				  mvpp2_rxdesc_cookie_get(port, rx_desc));
	}
	mvpp2_rxq_status_update(port, rxq->id, rx_received, rx_received);
}

/* Cleanup Rx queue */
static void mvpp2_rxq_deinit(struct mvpp2_port *port,
			     struct mvpp2_rx_queue *rxq)
{
	int cpu;

	mvpp2_rxq_drop_pkts(port, rxq);

	if (rxq->descs)
		dma_free_coherent(port->dev->dev.parent,
				  rxq->size * MVPP2_DESC_ALIGNED_SIZE,
				  rxq->descs,
				  rxq->descs_dma);

	rxq->descs             = NULL;
	rxq->last_desc         = 0;
	rxq->next_desc_to_proc = 0;
	rxq->descs_dma         = 0;

	/* Clear Rx descriptors queue starting address and size;
	 * free descriptor number
	 */
	mvpp2_write(port->priv, MVPP2_RXQ_STATUS_REG(rxq->id), 0);
	cpu = get_cpu();
	mvpp2_percpu_write(port->priv, cpu, MVPP2_RXQ_NUM_REG, rxq->id);
	mvpp2_percpu_write(port->priv, cpu, MVPP2_RXQ_DESC_ADDR_REG, 0);
	mvpp2_percpu_write(port->priv, cpu, MVPP2_RXQ_DESC_SIZE_REG, 0);
	put_cpu();
}

/* Create and initialize a Tx queue */
static int mvpp2_txq_init(struct mvpp2_port *port,
			  struct mvpp2_tx_queue *txq)
{
	u32 val;
	int cpu, desc, desc_per_txq, tx_port_num;
	struct mvpp2_txq_pcpu *txq_pcpu;

	txq->size = port->tx_ring_size;

	/* Allocate memory for Tx descriptors */
	txq->descs = dma_alloc_coherent(port->dev->dev.parent,
				txq->size * MVPP2_DESC_ALIGNED_SIZE,
				&txq->descs_dma, GFP_KERNEL);
	if (!txq->descs)
		return -ENOMEM;

	txq->last_desc = txq->size - 1;

	/* Set Tx descriptors queue starting address - indirect access */
	cpu = get_cpu();
	mvpp2_percpu_write(port->priv, cpu, MVPP2_TXQ_NUM_REG, txq->id);
	mvpp2_percpu_write(port->priv, cpu, MVPP2_TXQ_DESC_ADDR_REG,
			   txq->descs_dma);
	mvpp2_percpu_write(port->priv, cpu, MVPP2_TXQ_DESC_SIZE_REG,
			   txq->size & MVPP2_TXQ_DESC_SIZE_MASK);
	mvpp2_percpu_write(port->priv, cpu, MVPP2_TXQ_INDEX_REG, 0);
	mvpp2_percpu_write(port->priv, cpu, MVPP2_TXQ_RSVD_CLR_REG,
			   txq->id << MVPP2_TXQ_RSVD_CLR_OFFSET);
	val = mvpp2_percpu_read(port->priv, cpu, MVPP2_TXQ_PENDING_REG);
	val &= ~MVPP2_TXQ_PENDING_MASK;
	mvpp2_percpu_write(port->priv, cpu, MVPP2_TXQ_PENDING_REG, val);

	/* Calculate base address in prefetch buffer. We reserve 16 descriptors
	 * for each existing TXQ.
	 * TCONTS for PON port must be continuous from 0 to MVPP2_MAX_TCONT
	 * GBE ports assumed to be continious from 0 to MVPP2_MAX_PORTS
	 */
	desc_per_txq = 16;
	desc = (port->id * MVPP2_MAX_TXQ * desc_per_txq) +
	       (txq->log_id * desc_per_txq);

	mvpp2_percpu_write(port->priv, cpu, MVPP2_TXQ_PREF_BUF_REG,
			   MVPP2_PREF_BUF_PTR(desc) | MVPP2_PREF_BUF_SIZE_16 |
			   MVPP2_PREF_BUF_THRESH(desc_per_txq / 2));
	put_cpu();

	/* WRR / EJP configuration - indirect access */
	tx_port_num = mvpp2_egress_port(port);
	mvpp2_write(port->priv, MVPP2_TXP_SCHED_PORT_INDEX_REG, tx_port_num);

	val = mvpp2_read(port->priv, MVPP2_TXQ_SCHED_REFILL_REG(txq->log_id));
	val &= ~MVPP2_TXQ_REFILL_PERIOD_ALL_MASK;
	val |= MVPP2_TXQ_REFILL_PERIOD_MASK(1);
	val |= MVPP2_TXQ_REFILL_TOKENS_ALL_MASK;
	mvpp2_write(port->priv, MVPP2_TXQ_SCHED_REFILL_REG(txq->log_id), val);

	val = MVPP2_TXQ_TOKEN_SIZE_MAX;
	mvpp2_write(port->priv, MVPP2_TXQ_SCHED_TOKEN_SIZE_REG(txq->log_id),
		    val);

	for_each_present_cpu(cpu) {
		txq_pcpu = per_cpu_ptr(txq->pcpu, cpu);
		txq_pcpu->size = txq->size;
		txq_pcpu->buffs = kmalloc_array(txq_pcpu->size,
						sizeof(*txq_pcpu->buffs),
						GFP_KERNEL);
		if (!txq_pcpu->buffs)
			goto cleanup;

		txq_pcpu->count = 0;
		txq_pcpu->reserved_num = 0;
		txq_pcpu->txq_put_index = 0;
		txq_pcpu->txq_get_index = 0;

		txq_pcpu->tso_headers =
			dma_alloc_coherent(port->dev->dev.parent,
					   MVPP2_AGGR_TXQ_SIZE * TSO_HEADER_SIZE,
					   &txq_pcpu->tso_headers_dma,
					   GFP_KERNEL);
		if (!txq_pcpu->tso_headers)
			goto cleanup;
	}

	return 0;
cleanup:
	for_each_present_cpu(cpu) {
		txq_pcpu = per_cpu_ptr(txq->pcpu, cpu);
		kfree(txq_pcpu->buffs);

		dma_free_coherent(port->dev->dev.parent,
				  MVPP2_AGGR_TXQ_SIZE * MVPP2_DESC_ALIGNED_SIZE,
				  txq_pcpu->tso_headers,
				  txq_pcpu->tso_headers_dma);
	}

	dma_free_coherent(port->dev->dev.parent,
			  txq->size * MVPP2_DESC_ALIGNED_SIZE,
			  txq->descs, txq->descs_dma);

	return -ENOMEM;
}

/* Free allocated TXQ resources */
static void mvpp2_txq_deinit(struct mvpp2_port *port,
			     struct mvpp2_tx_queue *txq)
{
	struct mvpp2_txq_pcpu *txq_pcpu;
	int cpu;

	for_each_present_cpu(cpu) {
		txq_pcpu = per_cpu_ptr(txq->pcpu, cpu);
		kfree(txq_pcpu->buffs);

		dma_free_coherent(port->dev->dev.parent,
				  MVPP2_AGGR_TXQ_SIZE * MVPP2_DESC_ALIGNED_SIZE,
				  txq_pcpu->tso_headers,
				  txq_pcpu->tso_headers_dma);
	}

	if (txq->descs)
		dma_free_coherent(port->dev->dev.parent,
				  txq->size * MVPP2_DESC_ALIGNED_SIZE,
				  txq->descs, txq->descs_dma);

	txq->descs             = NULL;
	txq->last_desc         = 0;
	txq->next_desc_to_proc = 0;
	txq->descs_dma         = 0;

	/* Set minimum bandwidth for disabled TXQs */
	mvpp2_write(port->priv, MVPP2_TXQ_SCHED_TOKEN_CNTR_REG(txq->id), 0);

	/* Set Tx descriptors queue starting address and size */
	cpu = get_cpu();
	mvpp2_percpu_write(port->priv, cpu, MVPP2_TXQ_NUM_REG, txq->id);
	mvpp2_percpu_write(port->priv, cpu, MVPP2_TXQ_DESC_ADDR_REG, 0);
	mvpp2_percpu_write(port->priv, cpu, MVPP2_TXQ_DESC_SIZE_REG, 0);
	put_cpu();
}

/* Cleanup Tx ports */
static void mvpp2_txq_clean(struct mvpp2_port *port, struct mvpp2_tx_queue *txq)
{
	struct mvpp2_txq_pcpu *txq_pcpu;
	int delay, pending, cpu;
	u32 val;

	cpu = get_cpu();
	mvpp2_percpu_write(port->priv, cpu, MVPP2_TXQ_NUM_REG, txq->id);
	val = mvpp2_percpu_read(port->priv, cpu, MVPP2_TXQ_PREF_BUF_REG);
	val |= MVPP2_TXQ_DRAIN_EN_MASK;
	mvpp2_percpu_write(port->priv, cpu, MVPP2_TXQ_PREF_BUF_REG, val);

	/* The napi queue has been stopped so wait for all packets
	 * to be transmitted.
	 */
	delay = 0;
	do {
		if (delay >= MVPP2_TX_PENDING_TIMEOUT_MSEC) {
			netdev_warn(port->dev,
				    "port %d: cleaning queue %d timed out\n",
				    port->id, txq->log_id);
			break;
		}
		mdelay(1);
		delay++;

		pending = mvpp2_percpu_read(port->priv, cpu,
					    MVPP2_TXQ_PENDING_REG);
		pending &= MVPP2_TXQ_PENDING_MASK;
	} while (pending);

	val &= ~MVPP2_TXQ_DRAIN_EN_MASK;
	mvpp2_percpu_write(port->priv, cpu, MVPP2_TXQ_PREF_BUF_REG, val);
	put_cpu();

	for_each_present_cpu(cpu) {
		txq_pcpu = per_cpu_ptr(txq->pcpu, cpu);

		/* Release all packets */
		mvpp2_txq_bufs_free(port, txq, txq_pcpu, txq_pcpu->count);

		/* Reset queue */
		txq_pcpu->count = 0;
		txq_pcpu->txq_put_index = 0;
		txq_pcpu->txq_get_index = 0;
	}
}

/* Cleanup all Tx queues */
static void mvpp2_cleanup_txqs(struct mvpp2_port *port)
{
	struct mvpp2_tx_queue *txq;
	int queue;
	u32 val;

	val = mvpp2_read(port->priv, MVPP2_TX_PORT_FLUSH_REG);

	/* Reset Tx ports and delete Tx queues */
	val |= MVPP2_TX_PORT_FLUSH_MASK(port->id);
	mvpp2_write(port->priv, MVPP2_TX_PORT_FLUSH_REG, val);

	for (queue = 0; queue < port->ntxqs; queue++) {
		txq = port->txqs[queue];
		mvpp2_txq_clean(port, txq);
		mvpp2_txq_deinit(port, txq);
	}

	on_each_cpu(mvpp2_txq_sent_counter_clear, port, 1);

	val &= ~MVPP2_TX_PORT_FLUSH_MASK(port->id);
	mvpp2_write(port->priv, MVPP2_TX_PORT_FLUSH_REG, val);
}

/* Cleanup all Rx queues */
static void mvpp2_cleanup_rxqs(struct mvpp2_port *port)
{
	int queue;

	for (queue = 0; queue < port->nrxqs; queue++)
		mvpp2_rxq_deinit(port, port->rxqs[queue]);
}

/* Init all Rx queues for port */
static int mvpp2_setup_rxqs(struct mvpp2_port *port)
{
	int queue, err;

	for (queue = 0; queue < port->nrxqs; queue++) {
		err = mvpp2_rxq_init(port, port->rxqs[queue]);
		if (err)
			goto err_cleanup;
	}
	return 0;

err_cleanup:
	mvpp2_cleanup_rxqs(port);
	return err;
}

/* Init all tx queues for port */
static int mvpp2_setup_txqs(struct mvpp2_port *port)
{
	struct mvpp2_tx_queue *txq;
	int queue, err;

	for (queue = 0; queue < port->ntxqs; queue++) {
		txq = port->txqs[queue];
		err = mvpp2_txq_init(port, txq);
		if (err)
			goto err_cleanup;
	}

	if (port->has_tx_irqs) {
		mvpp2_tx_time_coal_set(port);
		for (queue = 0; queue < port->ntxqs; queue++) {
			txq = port->txqs[queue];
			mvpp2_tx_pkts_coal_set(port, txq);
		}
	}

	on_each_cpu(mvpp2_txq_sent_counter_clear, port, 1);
	return 0;

err_cleanup:
	mvpp2_cleanup_txqs(port);
	return err;
}

/* The callback for per-port interrupt */
static irqreturn_t mvpp2_isr(int irq, void *dev_id)
{
	struct mvpp2_queue_vector *qv = dev_id;

	mvpp2_qvec_interrupt_disable(qv);

	napi_schedule(&qv->napi);

	return IRQ_HANDLED;
}

/* Per-port interrupt for link status changes */
static irqreturn_t mvpp2_link_status_isr(int irq, void *dev_id)
{
	struct mvpp2_port *port = (struct mvpp2_port *)dev_id;
	struct net_device *dev = port->dev;
	bool event = false, link = false;
	u32 val;

	mvpp22_gop_mask_irq(port);

	if (port->gop_id == 0 &&
	    port->phy_interface == PHY_INTERFACE_MODE_10GKR) {
		val = readl(port->base + MVPP22_XLG_INT_STAT);
		if (val & MVPP22_XLG_INT_STAT_LINK) {
			event = true;
			val = readl(port->base + MVPP22_XLG_STATUS);
			if (val & MVPP22_XLG_STATUS_LINK_UP)
				link = true;
		}
	} else if (phy_interface_mode_is_rgmii(port->phy_interface) ||
		   port->phy_interface == PHY_INTERFACE_MODE_SGMII) {
		val = readl(port->base + MVPP22_GMAC_INT_STAT);
		if (val & MVPP22_GMAC_INT_STAT_LINK) {
			event = true;
			val = readl(port->base + MVPP2_GMAC_STATUS0);
			if (val & MVPP2_GMAC_STATUS0_LINK_UP)
				link = true;
		}
	}

	if (!netif_running(dev) || !event)
		goto handled;

	if (link) {
		mvpp2_interrupts_enable(port);

		mvpp2_egress_enable(port);
		mvpp2_ingress_enable(port);
		netif_carrier_on(dev);
		netif_tx_wake_all_queues(dev);
	} else {
		netif_tx_stop_all_queues(dev);
		netif_carrier_off(dev);
		mvpp2_ingress_disable(port);
		mvpp2_egress_disable(port);

		mvpp2_interrupts_disable(port);
	}

handled:
	mvpp22_gop_unmask_irq(port);
	return IRQ_HANDLED;
}

static void mvpp2_gmac_set_autoneg(struct mvpp2_port *port,
				   struct phy_device *phydev)
{
	u32 val;

	if (port->phy_interface != PHY_INTERFACE_MODE_RGMII &&
	    port->phy_interface != PHY_INTERFACE_MODE_RGMII_ID &&
	    port->phy_interface != PHY_INTERFACE_MODE_RGMII_RXID &&
	    port->phy_interface != PHY_INTERFACE_MODE_RGMII_TXID &&
	    port->phy_interface != PHY_INTERFACE_MODE_SGMII)
		return;

	val = readl(port->base + MVPP2_GMAC_AUTONEG_CONFIG);
	val &= ~(MVPP2_GMAC_CONFIG_MII_SPEED |
		 MVPP2_GMAC_CONFIG_GMII_SPEED |
		 MVPP2_GMAC_CONFIG_FULL_DUPLEX |
		 MVPP2_GMAC_AN_SPEED_EN |
		 MVPP2_GMAC_AN_DUPLEX_EN);

	if (phydev->duplex)
		val |= MVPP2_GMAC_CONFIG_FULL_DUPLEX;

	if (phydev->speed == SPEED_1000)
		val |= MVPP2_GMAC_CONFIG_GMII_SPEED;
	else if (phydev->speed == SPEED_100)
		val |= MVPP2_GMAC_CONFIG_MII_SPEED;

	writel(val, port->base + MVPP2_GMAC_AUTONEG_CONFIG);
}

/* Adjust link */
static void mvpp2_link_event(struct net_device *dev)
{
	struct mvpp2_port *port = netdev_priv(dev);
	struct phy_device *phydev = dev->phydev;
	bool link_reconfigured = false;
	u32 val;

	if (phydev->link) {
		if (port->phy_interface != phydev->interface && port->comphy) {
	                /* disable current port for reconfiguration */
	                mvpp2_interrupts_disable(port);
	                netif_carrier_off(port->dev);
	                mvpp2_port_disable(port);
			phy_power_off(port->comphy);

	                /* comphy reconfiguration */
	                port->phy_interface = phydev->interface;
	                mvpp22_comphy_init(port);

	                /* gop/mac reconfiguration */
	                mvpp22_gop_init(port);
	                mvpp2_port_mii_set(port);

	                link_reconfigured = true;
		}

		if ((port->speed != phydev->speed) ||
		    (port->duplex != phydev->duplex)) {
			mvpp2_gmac_set_autoneg(port, phydev);

			port->duplex = phydev->duplex;
			port->speed  = phydev->speed;
		}
	}

	if (phydev->link != port->link || link_reconfigured) {
		port->link = phydev->link;

		if (phydev->link) {
			if (port->phy_interface == PHY_INTERFACE_MODE_RGMII ||
			    port->phy_interface == PHY_INTERFACE_MODE_RGMII_ID ||
			    port->phy_interface == PHY_INTERFACE_MODE_RGMII_RXID ||
			    port->phy_interface == PHY_INTERFACE_MODE_RGMII_TXID ||
			    port->phy_interface == PHY_INTERFACE_MODE_SGMII) {
				val = readl(port->base + MVPP2_GMAC_AUTONEG_CONFIG);
				val |= (MVPP2_GMAC_FORCE_LINK_PASS |
					MVPP2_GMAC_FORCE_LINK_DOWN);
				writel(val, port->base + MVPP2_GMAC_AUTONEG_CONFIG);
			}

			mvpp2_interrupts_enable(port);
			mvpp2_port_enable(port);

			mvpp2_egress_enable(port);
			mvpp2_ingress_enable(port);
			netif_carrier_on(dev);
			netif_tx_wake_all_queues(dev);
		} else {
			port->duplex = -1;
			port->speed = 0;

			netif_tx_stop_all_queues(dev);
			netif_carrier_off(dev);
			mvpp2_ingress_disable(port);
			mvpp2_egress_disable(port);

			mvpp2_port_disable(port);
			mvpp2_interrupts_disable(port);
		}

		phy_print_status(phydev);
	}
}

static void mvpp2_timer_set(struct mvpp2_port_pcpu *port_pcpu)
{
	ktime_t interval;

	if (!port_pcpu->timer_scheduled) {
		port_pcpu->timer_scheduled = true;
		interval = MVPP2_TXDONE_HRTIMER_PERIOD_NS;
		hrtimer_start(&port_pcpu->tx_done_timer, interval,
			      HRTIMER_MODE_REL_PINNED);
	}
}

static void mvpp2_tx_proc_cb(unsigned long data)
{
	struct net_device *dev = (struct net_device *)data;
	struct mvpp2_port *port = netdev_priv(dev);
	struct mvpp2_port_pcpu *port_pcpu = this_cpu_ptr(port->pcpu);
	unsigned int tx_todo, cause;

	if (!netif_running(dev))
		return;
	port_pcpu->timer_scheduled = false;

	/* Process all the Tx queues */
	cause = (1 << port->ntxqs) - 1;
	tx_todo = mvpp2_tx_done(port, cause, smp_processor_id());

	/* Set the timer in case not all the packets were processed */
	if (tx_todo)
		mvpp2_timer_set(port_pcpu);
}

static enum hrtimer_restart mvpp2_hr_timer_cb(struct hrtimer *timer)
{
	struct mvpp2_port_pcpu *port_pcpu = container_of(timer,
							 struct mvpp2_port_pcpu,
							 tx_done_timer);

	tasklet_schedule(&port_pcpu->tx_done_tasklet);

	return HRTIMER_NORESTART;
}

/* Main RX/TX processing routines */

/* Display more error info */
static void mvpp2_rx_error(struct mvpp2_port *port,
			   struct mvpp2_rx_desc *rx_desc)
{
	u32 status = mvpp2_rxdesc_status_get(port, rx_desc);
	size_t sz = mvpp2_rxdesc_size_get(port, rx_desc);

	switch (status & MVPP2_RXD_ERR_CODE_MASK) {
	case MVPP2_RXD_ERR_CRC:
		netdev_err(port->dev, "bad rx status %08x (crc error), size=%zu\n",
			   status, sz);
		break;
	case MVPP2_RXD_ERR_OVERRUN:
		netdev_err(port->dev, "bad rx status %08x (overrun error), size=%zu\n",
			   status, sz);
		break;
	case MVPP2_RXD_ERR_RESOURCE:
		netdev_err(port->dev, "bad rx status %08x (resource error), size=%zu\n",
			   status, sz);
		break;
	}
}

/* Handle RX checksum offload */
static void mvpp2_rx_csum(struct mvpp2_port *port, u32 status,
			  struct sk_buff *skb)
{
	if (((status & MVPP2_RXD_L3_IP4) &&
	     !(status & MVPP2_RXD_IP4_HEADER_ERR)) ||
	    (status & MVPP2_RXD_L3_IP6))
		if (((status & MVPP2_RXD_L4_UDP) ||
		     (status & MVPP2_RXD_L4_TCP)) &&
		     (status & MVPP2_RXD_L4_CSUM_OK)) {
			skb->csum = 0;
			skb->ip_summed = CHECKSUM_UNNECESSARY;
			return;
		}

	skb->ip_summed = CHECKSUM_NONE;
}

/* Reuse skb if possible, or allocate a new skb and add it to BM pool */
static int mvpp2_rx_refill(struct mvpp2_port *port,
			   struct mvpp2_bm_pool *bm_pool, int pool)
{
	dma_addr_t dma_addr;
	phys_addr_t phys_addr;
	void *buf;

	/* No recycle or too many buffers are in use, so allocate a new skb */
	buf = mvpp2_buf_alloc(port, bm_pool, &dma_addr, &phys_addr,
			      GFP_ATOMIC);
	if (!buf)
		return -ENOMEM;

	mvpp2_bm_pool_put(port, pool, dma_addr, phys_addr);

	return 0;
}

/* Handle tx checksum */
static u32 mvpp2_skb_tx_csum(struct mvpp2_port *port, struct sk_buff *skb)
{
	if (skb->ip_summed == CHECKSUM_PARTIAL) {
		int ip_hdr_len = 0;
		u8 l4_proto;

		if (skb->protocol == htons(ETH_P_IP)) {
			struct iphdr *ip4h = ip_hdr(skb);

			/* Calculate IPv4 checksum and L4 checksum */
			ip_hdr_len = ip4h->ihl;
			l4_proto = ip4h->protocol;
		} else if (skb->protocol == htons(ETH_P_IPV6)) {
			struct ipv6hdr *ip6h = ipv6_hdr(skb);

			/* Read l4_protocol from one of IPv6 extra headers */
			if (skb_network_header_len(skb) > 0)
				ip_hdr_len = (skb_network_header_len(skb) >> 2);
			l4_proto = ip6h->nexthdr;
		} else {
			return MVPP2_TXD_L4_CSUM_NOT;
		}

		return mvpp2_txq_desc_csum(skb_network_offset(skb),
				skb->protocol, ip_hdr_len, l4_proto);
	}

	return MVPP2_TXD_L4_CSUM_NOT | MVPP2_TXD_IP_CSUM_DISABLE;
}

/* Main rx processing */
static int mvpp2_rx(struct mvpp2_port *port, struct napi_struct *napi,
		    int rx_todo, struct mvpp2_rx_queue *rxq)
{
	struct net_device *dev = port->dev;
	int rx_received;
	int rx_done = 0;
	u32 rcvd_pkts = 0;
	u32 rcvd_bytes = 0;

	/* Get number of received packets and clamp the to-do */
	rx_received = mvpp2_rxq_received(port, rxq->id);
	if (rx_todo > rx_received)
		rx_todo = rx_received;

	while (rx_done < rx_todo) {
		struct mvpp2_rx_desc *rx_desc = mvpp2_rxq_next_desc_get(rxq);
		struct mvpp2_bm_pool *bm_pool;
		struct sk_buff *skb;
		unsigned int frag_size;
		dma_addr_t dma_addr;
		phys_addr_t phys_addr;
		u32 rx_status;
		int pool, rx_bytes, err;
		void *data;

		rx_done++;
		rx_status = mvpp2_rxdesc_status_get(port, rx_desc);
		rx_bytes = mvpp2_rxdesc_size_get(port, rx_desc);
		rx_bytes -= MVPP2_MH_SIZE;
		dma_addr = mvpp2_rxdesc_dma_addr_get(port, rx_desc);
		phys_addr = mvpp2_rxdesc_cookie_get(port, rx_desc);
		data = (void *)phys_to_virt(phys_addr);

		pool = (rx_status & MVPP2_RXD_BM_POOL_ID_MASK) >>
			MVPP2_RXD_BM_POOL_ID_OFFS;
		bm_pool = &port->priv->bm_pools[pool];

		/* In case of an error, release the requested buffer pointer
		 * to the Buffer Manager. This request process is controlled
		 * by the hardware, and the information about the buffer is
		 * comprised by the RX descriptor.
		 */
		if (rx_status & MVPP2_RXD_ERR_SUMMARY) {
err_drop_frame:
			dev->stats.rx_errors++;
			mvpp2_rx_error(port, rx_desc);
			/* Return the buffer to the pool */
			mvpp2_bm_pool_put(port, pool, dma_addr, phys_addr);
			continue;
		}

		if (bm_pool->frag_size > PAGE_SIZE)
			frag_size = 0;
		else
			frag_size = bm_pool->frag_size;

		skb = build_skb(data, frag_size);
		if (!skb) {
			netdev_warn(port->dev, "skb build failed\n");
			goto err_drop_frame;
		}

		err = mvpp2_rx_refill(port, bm_pool, pool);
		if (err) {
			netdev_err(port->dev, "failed to refill BM pools\n");
			goto err_drop_frame;
		}

		dma_unmap_single(dev->dev.parent, dma_addr,
				 bm_pool->buf_size, DMA_FROM_DEVICE);

		rcvd_pkts++;
		rcvd_bytes += rx_bytes;

		skb_reserve(skb, MVPP2_MH_SIZE + NET_SKB_PAD);
		skb_put(skb, rx_bytes);
		skb->protocol = eth_type_trans(skb, dev);
		mvpp2_rx_csum(port, rx_status, skb);

		napi_gro_receive(napi, skb);
	}

	if (rcvd_pkts) {
		struct mvpp2_pcpu_stats *stats = this_cpu_ptr(port->stats);

		u64_stats_update_begin(&stats->syncp);
		stats->rx_packets += rcvd_pkts;
		stats->rx_bytes   += rcvd_bytes;
		u64_stats_update_end(&stats->syncp);
	}

	/* Update Rx queue management counters */
	wmb();
	mvpp2_rxq_status_update(port, rxq->id, rx_done, rx_done);

	return rx_todo;
}

static inline void
tx_desc_unmap_put(struct mvpp2_port *port, struct mvpp2_tx_queue *txq,
		  struct mvpp2_tx_desc *desc)
{
	dma_addr_t buf_dma_addr =
		mvpp2_txdesc_dma_addr_get(port, desc);
	size_t buf_sz =
		mvpp2_txdesc_size_get(port, desc);
	dma_unmap_single(port->dev->dev.parent, buf_dma_addr,
			 buf_sz, DMA_TO_DEVICE);
	mvpp2_txq_desc_put(txq);
}

/* Handle tx fragmentation processing */
static int mvpp2_tx_frag_process(struct mvpp2_port *port, struct sk_buff *skb,
				 struct mvpp2_tx_queue *aggr_txq,
				 struct mvpp2_tx_queue *txq)
{
	struct mvpp2_txq_pcpu *txq_pcpu = this_cpu_ptr(txq->pcpu);
	struct mvpp2_tx_desc *tx_desc;
	int i;
	dma_addr_t buf_dma_addr;

	for (i = 0; i < skb_shinfo(skb)->nr_frags; i++) {
		skb_frag_t *frag = &skb_shinfo(skb)->frags[i];
		void *addr = page_address(frag->page.p) + frag->page_offset;

		tx_desc = mvpp2_txq_next_desc_get(aggr_txq);
		mvpp2_txdesc_txq_set(port, tx_desc, txq->id);
		mvpp2_txdesc_size_set(port, tx_desc, frag->size);

		buf_dma_addr = dma_map_single(port->dev->dev.parent, addr,
					       frag->size,
					       DMA_TO_DEVICE);
		if (dma_mapping_error(port->dev->dev.parent, buf_dma_addr)) {
			mvpp2_txq_desc_put(txq);
			goto cleanup;
		}

		mvpp2_txdesc_offset_set(port, tx_desc,
					buf_dma_addr & MVPP2_TX_DESC_ALIGN);
		mvpp2_txdesc_dma_addr_set(port, tx_desc,
					  buf_dma_addr & ~MVPP2_TX_DESC_ALIGN);

		if (i == (skb_shinfo(skb)->nr_frags - 1)) {
			/* Last descriptor */
			mvpp2_txdesc_cmd_set(port, tx_desc,
					     MVPP2_TXD_L_DESC);
			mvpp2_txq_inc_put(port, txq_pcpu, skb, tx_desc);
		} else {
			/* Descriptor in the middle: Not First, Not Last */
			mvpp2_txdesc_cmd_set(port, tx_desc, 0);
			mvpp2_txq_inc_put(port, txq_pcpu, NULL, tx_desc);
		}
	}

	return 0;
cleanup:
	/* Release all descriptors that were used to map fragments of
	 * this packet, as well as the corresponding DMA mappings
	 */
	for (i = i - 1; i >= 0; i--) {
		tx_desc = txq->descs + i;
		tx_desc_unmap_put(port, txq, tx_desc);
	}

	return -ENOMEM;
}

static inline void mvpp2_tso_put_hdr(struct sk_buff *skb,
				     struct net_device *dev,
				     struct mvpp2_tx_queue *txq,
				     struct mvpp2_tx_queue *aggr_txq,
				     struct mvpp2_txq_pcpu *txq_pcpu,
				     int hdr_sz)
{
	struct mvpp2_port *port = netdev_priv(dev);
	struct mvpp2_tx_desc *tx_desc = mvpp2_txq_next_desc_get(aggr_txq);
	dma_addr_t addr;

	mvpp2_txdesc_txq_set(port, tx_desc, txq->id);
	mvpp2_txdesc_size_set(port, tx_desc, hdr_sz);

	addr = txq_pcpu->tso_headers_dma +
	       txq_pcpu->txq_put_index * TSO_HEADER_SIZE;
	mvpp2_txdesc_offset_set(port, tx_desc, addr & MVPP2_TX_DESC_ALIGN);
	mvpp2_txdesc_dma_addr_set(port, tx_desc, addr & ~MVPP2_TX_DESC_ALIGN);

	mvpp2_txdesc_cmd_set(port, tx_desc, mvpp2_skb_tx_csum(port, skb) |
					    MVPP2_TXD_F_DESC |
					    MVPP2_TXD_PADDING_DISABLE);
	mvpp2_txq_inc_put(port, txq_pcpu, NULL, tx_desc);
}

static inline int mvpp2_tso_put_data(struct sk_buff *skb,
				     struct net_device *dev, struct tso_t *tso,
				     struct mvpp2_tx_queue *txq,
				     struct mvpp2_tx_queue *aggr_txq,
				     struct mvpp2_txq_pcpu *txq_pcpu,
				     int sz, bool left, bool last)
{
	struct mvpp2_port *port = netdev_priv(dev);
	struct mvpp2_tx_desc *tx_desc = mvpp2_txq_next_desc_get(aggr_txq);
	dma_addr_t buf_dma_addr;

	mvpp2_txdesc_txq_set(port, tx_desc, txq->id);
	mvpp2_txdesc_size_set(port, tx_desc, sz);

	buf_dma_addr = dma_map_single(dev->dev.parent, tso->data, sz,
				      DMA_TO_DEVICE);
	if (unlikely(dma_mapping_error(dev->dev.parent, buf_dma_addr))) {
		mvpp2_txq_desc_put(txq);
		return -ENOMEM;
	}

	mvpp2_txdesc_offset_set(port, tx_desc,
				buf_dma_addr & MVPP2_TX_DESC_ALIGN);
	mvpp2_txdesc_dma_addr_set(port, tx_desc,
				  buf_dma_addr & ~MVPP2_TX_DESC_ALIGN);

	if (!left) {
		mvpp2_txdesc_cmd_set(port, tx_desc, MVPP2_TXD_L_DESC);
		if (last) {
			mvpp2_txq_inc_put(port, txq_pcpu, skb, tx_desc);
			return 0;
		}
	} else {
		mvpp2_txdesc_cmd_set(port, tx_desc, 0);
	}

	mvpp2_txq_inc_put(port, txq_pcpu, NULL, tx_desc);
	return 0;
}

static int mvpp2_tx_tso(struct sk_buff *skb, struct net_device *dev,
			struct mvpp2_tx_queue *txq,
			struct mvpp2_tx_queue *aggr_txq,
			struct mvpp2_txq_pcpu *txq_pcpu)
{
	struct mvpp2_port *port = netdev_priv(dev);
	struct tso_t tso;
	int hdr_sz = skb_transport_offset(skb) + tcp_hdrlen(skb);
	int i, len, descs = 0;

	/* Check number of available descriptors */
	if (mvpp2_aggr_desc_num_check(port->priv, aggr_txq,
				      tso_count_descs(skb)) ||
	    mvpp2_txq_reserved_desc_num_proc(port->priv, txq, txq_pcpu,
					     tso_count_descs(skb)))
		return 0;

	tso_start(skb, &tso);
	len = skb->len - hdr_sz;
	while (len > 0) {
		int left = min_t(int, skb_shinfo(skb)->gso_size, len);
		char *hdr = txq_pcpu->tso_headers +
			    txq_pcpu->txq_put_index * TSO_HEADER_SIZE;

		len -= left;
		descs++;

		tso_build_hdr(skb, hdr, &tso, left, len == 0);
		mvpp2_tso_put_hdr(skb, dev, txq, aggr_txq, txq_pcpu, hdr_sz);

		while (left > 0) {
			int sz = min_t(int, tso.size, left);
			left -= sz;
			descs++;

			if (mvpp2_tso_put_data(skb, dev, &tso, txq, aggr_txq,
					       txq_pcpu, sz, left, len == 0))
				goto release;
			tso_build_data(skb, &tso, sz);
		}
	}

	return descs;

release:
	for (i = descs - 1; i >= 0; i--) {
		struct mvpp2_tx_desc *tx_desc = txq->descs + i;
		tx_desc_unmap_put(port, txq, tx_desc);
	}
	return 0;
}

/* Main tx processing */
static int mvpp2_tx(struct sk_buff *skb, struct net_device *dev)
{
	struct mvpp2_port *port = netdev_priv(dev);
	struct mvpp2_tx_queue *txq, *aggr_txq;
	struct mvpp2_txq_pcpu *txq_pcpu;
	struct mvpp2_tx_desc *tx_desc;
	dma_addr_t buf_dma_addr;
	int frags = 0;
	u16 txq_id;
	u32 tx_cmd;

	txq_id = skb_get_queue_mapping(skb);
	txq = port->txqs[txq_id];
	txq_pcpu = this_cpu_ptr(txq->pcpu);
	aggr_txq = &port->priv->aggr_txqs[smp_processor_id()];

	if (skb_is_gso(skb)) {
		frags = mvpp2_tx_tso(skb, dev, txq, aggr_txq, txq_pcpu);
		goto out;
	}
	frags = skb_shinfo(skb)->nr_frags + 1;

	/* Check number of available descriptors */
	if (mvpp2_aggr_desc_num_check(port->priv, aggr_txq, frags) ||
	    mvpp2_txq_reserved_desc_num_proc(port->priv, txq,
					     txq_pcpu, frags)) {
		frags = 0;
		goto out;
	}

	/* Get a descriptor for the first part of the packet */
	tx_desc = mvpp2_txq_next_desc_get(aggr_txq);
	mvpp2_txdesc_txq_set(port, tx_desc, txq->id);
	mvpp2_txdesc_size_set(port, tx_desc, skb_headlen(skb));

	buf_dma_addr = dma_map_single(dev->dev.parent, skb->data,
				      skb_headlen(skb), DMA_TO_DEVICE);
	if (unlikely(dma_mapping_error(dev->dev.parent, buf_dma_addr))) {
		mvpp2_txq_desc_put(txq);
		frags = 0;
		goto out;
	}

	mvpp2_txdesc_offset_set(port, tx_desc,
				buf_dma_addr & MVPP2_TX_DESC_ALIGN);
	mvpp2_txdesc_dma_addr_set(port, tx_desc,
				  buf_dma_addr & ~MVPP2_TX_DESC_ALIGN);

	tx_cmd = mvpp2_skb_tx_csum(port, skb);

	if (frags == 1) {
		/* First and Last descriptor */
		tx_cmd |= MVPP2_TXD_F_DESC | MVPP2_TXD_L_DESC;
		mvpp2_txdesc_cmd_set(port, tx_desc, tx_cmd);
		mvpp2_txq_inc_put(port, txq_pcpu, skb, tx_desc);
	} else {
		/* First but not Last */
		tx_cmd |= MVPP2_TXD_F_DESC | MVPP2_TXD_PADDING_DISABLE;
		mvpp2_txdesc_cmd_set(port, tx_desc, tx_cmd);
		mvpp2_txq_inc_put(port, txq_pcpu, NULL, tx_desc);

		/* Continue with other skb fragments */
		if (mvpp2_tx_frag_process(port, skb, aggr_txq, txq)) {
			tx_desc_unmap_put(port, txq, tx_desc);
			frags = 0;
			goto out;
		}
	}

out:
	if (frags > 0) {
		struct mvpp2_pcpu_stats *stats = this_cpu_ptr(port->stats);
		struct netdev_queue *nq = netdev_get_tx_queue(dev, txq_id);

		txq_pcpu->reserved_num -= frags;
		txq_pcpu->count += frags;
		aggr_txq->count += frags;

		/* Enable transmit */
		wmb();
		mvpp2_aggr_txq_pend_desc_add(port, frags);

		if (txq_pcpu->size - txq_pcpu->count < MAX_SKB_FRAGS + 1)
			netif_tx_stop_queue(nq);

		u64_stats_update_begin(&stats->syncp);
		stats->tx_packets++;
		stats->tx_bytes += skb->len;
		u64_stats_update_end(&stats->syncp);
	} else {
		dev->stats.tx_dropped++;
		dev_kfree_skb_any(skb);
	}

	/* Finalize TX processing */
	if (txq_pcpu->count >= txq->done_pkts_coal)
		mvpp2_txq_done(port, txq, txq_pcpu);

	/* Set the timer in case not all frags were processed */
	if (!port->has_tx_irqs && txq_pcpu->count <= frags &&
	    txq_pcpu->count > 0) {
		struct mvpp2_port_pcpu *port_pcpu = this_cpu_ptr(port->pcpu);

		mvpp2_timer_set(port_pcpu);
	}

	return NETDEV_TX_OK;
}

static inline void mvpp2_cause_error(struct net_device *dev, int cause)
{
	if (cause & MVPP2_CAUSE_FCS_ERR_MASK)
		netdev_err(dev, "FCS error\n");
	if (cause & MVPP2_CAUSE_RX_FIFO_OVERRUN_MASK)
		netdev_err(dev, "rx fifo overrun error\n");
	if (cause & MVPP2_CAUSE_TX_FIFO_UNDERRUN_MASK)
		netdev_err(dev, "tx fifo underrun error\n");
}

static int mvpp2_poll(struct napi_struct *napi, int budget)
{
	u32 cause_rx_tx, cause_rx, cause_tx, cause_misc;
	int rx_done = 0;
	struct mvpp2_port *port = netdev_priv(napi->dev);
	struct mvpp2_queue_vector *qv;
	int cpu = smp_processor_id();

	qv = container_of(napi, struct mvpp2_queue_vector, napi);

	/* Rx/Tx cause register
	 *
	 * Bits 0-15: each bit indicates received packets on the Rx queue
	 * (bit 0 is for Rx queue 0).
	 *
	 * Bits 16-23: each bit indicates transmitted packets on the Tx queue
	 * (bit 16 is for Tx queue 0).
	 *
	 * Each CPU has its own Rx/Tx cause register
	 */
	cause_rx_tx = mvpp2_percpu_read(port->priv, qv->sw_thread_id,
					MVPP2_ISR_RX_TX_CAUSE_REG(port->id));

	cause_misc = cause_rx_tx & MVPP2_CAUSE_MISC_SUM_MASK;
	if (cause_misc) {
		mvpp2_cause_error(port->dev, cause_misc);

		/* Clear the cause register */
		mvpp2_write(port->priv, MVPP2_ISR_MISC_CAUSE_REG, 0);
		mvpp2_percpu_write(port->priv, cpu,
				   MVPP2_ISR_RX_TX_CAUSE_REG(port->id),
				   cause_rx_tx & ~MVPP2_CAUSE_MISC_SUM_MASK);
	}

	cause_tx = cause_rx_tx & MVPP2_CAUSE_TXQ_OCCUP_DESC_ALL_MASK;
	if (cause_tx) {
		cause_tx >>= MVPP2_CAUSE_TXQ_OCCUP_DESC_ALL_OFFSET;
		mvpp2_tx_done(port, cause_tx, qv->sw_thread_id);
	}

	/* Process RX packets */
	cause_rx = cause_rx_tx & MVPP2_CAUSE_RXQ_OCCUP_DESC_ALL_MASK;
	cause_rx <<= qv->first_rxq;
	cause_rx |= qv->pending_cause_rx;
	while (cause_rx && budget > 0) {
		int count;
		struct mvpp2_rx_queue *rxq;

		rxq = mvpp2_get_rx_queue(port, cause_rx);
		if (!rxq)
			break;

		count = mvpp2_rx(port, napi, budget, rxq);
		rx_done += count;
		budget -= count;
		if (budget > 0) {
			/* Clear the bit associated to this Rx queue
			 * so that next iteration will continue from
			 * the next Rx queue.
			 */
			cause_rx &= ~(1 << rxq->logic_rxq);
		}
	}

	if (budget > 0) {
		cause_rx = 0;
		napi_complete_done(napi, rx_done);

		mvpp2_qvec_interrupt_enable(qv);
	}
	qv->pending_cause_rx = cause_rx;
	return rx_done;
}

/* Set hw internals when starting port */
static void mvpp2_start_dev(struct mvpp2_port *port)
{
	struct net_device *ndev = port->dev;
	int i;

	if (port->gop_id == 0 &&
	    (port->phy_interface == PHY_INTERFACE_MODE_XAUI ||
	     port->phy_interface == PHY_INTERFACE_MODE_10GKR))
		mvpp2_xlg_max_rx_size_set(port);
	else
		mvpp2_gmac_max_rx_size_set(port);

	mvpp2_txp_max_tx_size_set(port);

	for (i = 0; i < port->nqvecs; i++)
		napi_enable(&port->qvecs[i].napi);

	/* Enable interrupts on all CPUs */
	mvpp2_interrupts_enable(port);

	if (port->priv->hw_version == MVPP22) {
		mvpp22_comphy_init(port);
		mvpp22_gop_init(port);
	}

	mvpp2_port_mii_set(port);
	mvpp2_port_enable(port);
	if (ndev->phydev)
		phy_start(ndev->phydev);
	netif_tx_start_all_queues(port->dev);
}

/* Set hw internals when stopping port */
static void mvpp2_stop_dev(struct mvpp2_port *port)
{
	struct net_device *ndev = port->dev;
	int i;

	/* Stop new packets from arriving to RXQs */
	mvpp2_ingress_disable(port);

	mdelay(10);

	/* Disable interrupts on all CPUs */
	mvpp2_interrupts_disable(port);

	for (i = 0; i < port->nqvecs; i++)
		napi_disable(&port->qvecs[i].napi);

	netif_carrier_off(port->dev);
	netif_tx_stop_all_queues(port->dev);

	mvpp2_egress_disable(port);
	mvpp2_port_disable(port);
	if (ndev->phydev)
		phy_stop(ndev->phydev);
	phy_power_off(port->comphy);
}

static int mvpp2_check_ringparam_valid(struct net_device *dev,
				       struct ethtool_ringparam *ring)
{
	u16 new_rx_pending = ring->rx_pending;
	u16 new_tx_pending = ring->tx_pending;

	if (ring->rx_pending == 0 || ring->tx_pending == 0)
		return -EINVAL;

	if (ring->rx_pending > MVPP2_MAX_RXD)
		new_rx_pending = MVPP2_MAX_RXD;
	else if (!IS_ALIGNED(ring->rx_pending, 16))
		new_rx_pending = ALIGN(ring->rx_pending, 16);

	if (ring->tx_pending > MVPP2_MAX_TXD)
		new_tx_pending = MVPP2_MAX_TXD;
	else if (!IS_ALIGNED(ring->tx_pending, 32))
		new_tx_pending = ALIGN(ring->tx_pending, 32);

	if (ring->rx_pending != new_rx_pending) {
		netdev_info(dev, "illegal Rx ring size value %d, round to %d\n",
			    ring->rx_pending, new_rx_pending);
		ring->rx_pending = new_rx_pending;
	}

	if (ring->tx_pending != new_tx_pending) {
		netdev_info(dev, "illegal Tx ring size value %d, round to %d\n",
			    ring->tx_pending, new_tx_pending);
		ring->tx_pending = new_tx_pending;
	}

	return 0;
}

static void mvpp21_get_mac_address(struct mvpp2_port *port, unsigned char *addr)
{
	u32 mac_addr_l, mac_addr_m, mac_addr_h;

	mac_addr_l = readl(port->base + MVPP2_GMAC_CTRL_1_REG);
	mac_addr_m = readl(port->priv->lms_base + MVPP2_SRC_ADDR_MIDDLE);
	mac_addr_h = readl(port->priv->lms_base + MVPP2_SRC_ADDR_HIGH);
	addr[0] = (mac_addr_h >> 24) & 0xFF;
	addr[1] = (mac_addr_h >> 16) & 0xFF;
	addr[2] = (mac_addr_h >> 8) & 0xFF;
	addr[3] = mac_addr_h & 0xFF;
	addr[4] = mac_addr_m & 0xFF;
	addr[5] = (mac_addr_l >> MVPP2_GMAC_SA_LOW_OFFS) & 0xFF;
}

static int mvpp2_phy_connect(struct mvpp2_port *port)
{
	struct phy_device *phy_dev;

	/* No PHY is attached */
	if (!port->phy_node)
		return 0;

	phy_dev = of_phy_connect(port->dev, port->phy_node, mvpp2_link_event, 0,
				 port->phy_interface);
	if (!phy_dev) {
		netdev_err(port->dev, "cannot connect to phy\n");
		return -ENODEV;
	}
	phy_dev->supported &= PHY_GBIT_FEATURES;
	phy_dev->advertising = phy_dev->supported;

	port->link    = 0;
	port->duplex  = 0;
	port->speed   = 0;

	return 0;
}

static void mvpp2_phy_disconnect(struct mvpp2_port *port)
{
	struct net_device *ndev = port->dev;

	if (!ndev->phydev)
		return;

	phy_disconnect(ndev->phydev);
}

static int mvpp2_irqs_init(struct mvpp2_port *port)
{
	int err, i;

	for (i = 0; i < port->nqvecs; i++) {
		struct mvpp2_queue_vector *qv = port->qvecs + i;

		err = request_irq(qv->irq, mvpp2_isr, 0, port->dev->name, qv);
		if (err)
			goto err;

		if (qv->type == MVPP2_QUEUE_VECTOR_PRIVATE)
			irq_set_affinity_hint(qv->irq,
					      cpumask_of(qv->sw_thread_id));
	}

	return 0;
err:
	for (i = 0; i < port->nqvecs; i++) {
		struct mvpp2_queue_vector *qv = port->qvecs + i;

		irq_set_affinity_hint(qv->irq, NULL);
		free_irq(qv->irq, qv);
	}

	return err;
}

static void mvpp2_irqs_deinit(struct mvpp2_port *port)
{
	int i;

	for (i = 0; i < port->nqvecs; i++) {
		struct mvpp2_queue_vector *qv = port->qvecs + i;

		irq_set_affinity_hint(qv->irq, NULL);
		free_irq(qv->irq, qv);
	}
}

static int mvpp2_open(struct net_device *dev)
{
	struct mvpp2_port *port = netdev_priv(dev);
	struct mvpp2 *priv = port->priv;
	unsigned char mac_bcast[ETH_ALEN] = {
			0xff, 0xff, 0xff, 0xff, 0xff, 0xff };
	int err;

	err = mvpp2_prs_mac_da_accept(port->priv, port->id, mac_bcast, true);
	if (err) {
		netdev_err(dev, "mvpp2_prs_mac_da_accept BC failed\n");
		return err;
	}
	err = mvpp2_prs_mac_da_accept(port->priv, port->id,
				      dev->dev_addr, true);
	if (err) {
		netdev_err(dev, "mvpp2_prs_mac_da_accept MC failed\n");
		return err;
	}
	err = mvpp2_prs_tag_mode_set(port->priv, port->id, MVPP2_TAG_TYPE_MH);
	if (err) {
		netdev_err(dev, "mvpp2_prs_tag_mode_set failed\n");
		return err;
	}
	err = mvpp2_prs_def_flow(port);
	if (err) {
		netdev_err(dev, "mvpp2_prs_def_flow failed\n");
		return err;
	}

	/* Allocate the Rx/Tx queues */
	err = mvpp2_setup_rxqs(port);
	if (err) {
		netdev_err(port->dev, "cannot allocate Rx queues\n");
		return err;
	}

	err = mvpp2_setup_txqs(port);
	if (err) {
		netdev_err(port->dev, "cannot allocate Tx queues\n");
		goto err_cleanup_rxqs;
	}

	err = mvpp2_irqs_init(port);
	if (err) {
		netdev_err(port->dev, "cannot init IRQs\n");
		goto err_cleanup_txqs;
	}

	if (priv->hw_version == MVPP22 && !port->phy_node && port->link_irq) {
		err = request_irq(port->link_irq, mvpp2_link_status_isr, 0,
				  dev->name, port);
		if (err) {
			netdev_err(port->dev, "cannot request link IRQ %d\n",
				   port->link_irq);
			goto err_free_irq;
		}

		mvpp22_gop_setup_irq(port);
	}

	/* In default link is down */
	netif_carrier_off(port->dev);

	err = mvpp2_phy_connect(port);
	if (err < 0)
		goto err_free_link_irq;

	/* Unmask interrupts on all CPUs */
	on_each_cpu(mvpp2_interrupts_unmask, port, 1);
	mvpp2_shared_interrupt_mask_unmask(port, false);

	mvpp2_start_dev(port);

	return 0;

err_free_link_irq:
	if (priv->hw_version == MVPP22 && !port->phy_node && port->link_irq)
		free_irq(port->link_irq, port);
err_free_irq:
	mvpp2_irqs_deinit(port);
err_cleanup_txqs:
	mvpp2_cleanup_txqs(port);
err_cleanup_rxqs:
	mvpp2_cleanup_rxqs(port);
	return err;
}

static int mvpp2_stop(struct net_device *dev)
{
	struct mvpp2_port *port = netdev_priv(dev);
	struct mvpp2_port_pcpu *port_pcpu;
	struct mvpp2 *priv = port->priv;
	int cpu;

	mvpp2_stop_dev(port);
	mvpp2_phy_disconnect(port);

	/* Mask interrupts on all CPUs */
	on_each_cpu(mvpp2_interrupts_mask, port, 1);
	mvpp2_shared_interrupt_mask_unmask(port, true);

	if (priv->hw_version == MVPP22 && !port->phy_node && port->link_irq)
		free_irq(port->link_irq, port);

	mvpp2_irqs_deinit(port);
	if (!port->has_tx_irqs) {
		for_each_present_cpu(cpu) {
			port_pcpu = per_cpu_ptr(port->pcpu, cpu);

			hrtimer_cancel(&port_pcpu->tx_done_timer);
			port_pcpu->timer_scheduled = false;
			tasklet_kill(&port_pcpu->tx_done_tasklet);
		}
	}
	mvpp2_cleanup_rxqs(port);
	mvpp2_cleanup_txqs(port);

	return 0;
}

static void mvpp2_set_rx_mode(struct net_device *dev)
{
	struct mvpp2_port *port = netdev_priv(dev);
	struct mvpp2 *priv = port->priv;
	struct netdev_hw_addr *ha;
	int id = port->id;
	bool allmulti = dev->flags & IFF_ALLMULTI;

	mvpp2_prs_mac_promisc_set(priv, id, dev->flags & IFF_PROMISC);
	mvpp2_prs_mac_multi_set(priv, id, MVPP2_PE_MAC_MC_ALL, allmulti);
	mvpp2_prs_mac_multi_set(priv, id, MVPP2_PE_MAC_MC_IP6, allmulti);

	/* Remove all port->id's mcast enries */
	mvpp2_prs_mcast_del_all(priv, id);

	if (allmulti && !netdev_mc_empty(dev)) {
		netdev_for_each_mc_addr(ha, dev)
			mvpp2_prs_mac_da_accept(priv, id, ha->addr, true);
	}
}

static int mvpp2_set_mac_address(struct net_device *dev, void *p)
{
	struct mvpp2_port *port = netdev_priv(dev);
	const struct sockaddr *addr = p;
	int err;

	if (!is_valid_ether_addr(addr->sa_data)) {
		err = -EADDRNOTAVAIL;
		goto log_error;
	}

	if (!netif_running(dev)) {
		err = mvpp2_prs_update_mac_da(dev, addr->sa_data);
		if (!err)
			return 0;
		/* Reconfigure parser to accept the original MAC address */
		err = mvpp2_prs_update_mac_da(dev, dev->dev_addr);
		if (err)
			goto log_error;
	}

	mvpp2_stop_dev(port);

	err = mvpp2_prs_update_mac_da(dev, addr->sa_data);
	if (!err)
		goto out_start;

	/* Reconfigure parser accept the original MAC address */
	err = mvpp2_prs_update_mac_da(dev, dev->dev_addr);
	if (err)
		goto log_error;
out_start:
	mvpp2_start_dev(port);
	mvpp2_egress_enable(port);
	mvpp2_ingress_enable(port);
	return 0;
log_error:
	netdev_err(dev, "failed to change MAC address\n");
	return err;
}

static int mvpp2_change_mtu(struct net_device *dev, int mtu)
{
	struct mvpp2_port *port = netdev_priv(dev);
	int err;

	if (!IS_ALIGNED(MVPP2_RX_PKT_SIZE(mtu), 8)) {
		netdev_info(dev, "illegal MTU value %d, round to %d\n", mtu,
			    ALIGN(MVPP2_RX_PKT_SIZE(mtu), 8));
		mtu = ALIGN(MVPP2_RX_PKT_SIZE(mtu), 8);
	}

	if (!netif_running(dev)) {
		err = mvpp2_bm_update_mtu(dev, mtu);
		if (!err) {
			port->pkt_size =  MVPP2_RX_PKT_SIZE(mtu);
			return 0;
		}

		/* Reconfigure BM to the original MTU */
		err = mvpp2_bm_update_mtu(dev, dev->mtu);
		if (err)
			goto log_error;
	}

	mvpp2_stop_dev(port);

	err = mvpp2_bm_update_mtu(dev, mtu);
	if (!err) {
		port->pkt_size =  MVPP2_RX_PKT_SIZE(mtu);
		goto out_start;
	}

	/* Reconfigure BM to the original MTU */
	err = mvpp2_bm_update_mtu(dev, dev->mtu);
	if (err)
		goto log_error;

out_start:
	mvpp2_start_dev(port);
	mvpp2_egress_enable(port);
	mvpp2_ingress_enable(port);

	return 0;
log_error:
	netdev_err(dev, "failed to change MTU\n");
	return err;
}

static void
mvpp2_get_stats64(struct net_device *dev, struct rtnl_link_stats64 *stats)
{
	struct mvpp2_port *port = netdev_priv(dev);
	unsigned int start;
	int cpu;

	for_each_possible_cpu(cpu) {
		struct mvpp2_pcpu_stats *cpu_stats;
		u64 rx_packets;
		u64 rx_bytes;
		u64 tx_packets;
		u64 tx_bytes;

		cpu_stats = per_cpu_ptr(port->stats, cpu);
		do {
			start = u64_stats_fetch_begin_irq(&cpu_stats->syncp);
			rx_packets = cpu_stats->rx_packets;
			rx_bytes   = cpu_stats->rx_bytes;
			tx_packets = cpu_stats->tx_packets;
			tx_bytes   = cpu_stats->tx_bytes;
		} while (u64_stats_fetch_retry_irq(&cpu_stats->syncp, start));

		stats->rx_packets += rx_packets;
		stats->rx_bytes   += rx_bytes;
		stats->tx_packets += tx_packets;
		stats->tx_bytes   += tx_bytes;
	}

	stats->rx_errors	= dev->stats.rx_errors;
	stats->rx_dropped	= dev->stats.rx_dropped;
	stats->tx_dropped	= dev->stats.tx_dropped;
}

static int mvpp2_ioctl(struct net_device *dev, struct ifreq *ifr, int cmd)
{
	int ret;

	if (!dev->phydev)
		return -ENOTSUPP;

	ret = phy_mii_ioctl(dev->phydev, ifr, cmd);
	if (!ret)
		mvpp2_link_event(dev);

	return ret;
}

/* Ethtool methods */

/* Set interrupt coalescing for ethtools */
static int mvpp2_ethtool_set_coalesce(struct net_device *dev,
				      struct ethtool_coalesce *c)
{
	struct mvpp2_port *port = netdev_priv(dev);
	int queue;

	for (queue = 0; queue < port->nrxqs; queue++) {
		struct mvpp2_rx_queue *rxq = port->rxqs[queue];

		rxq->time_coal = c->rx_coalesce_usecs;
		rxq->pkts_coal = c->rx_max_coalesced_frames;
		mvpp2_rx_pkts_coal_set(port, rxq);
		mvpp2_rx_time_coal_set(port, rxq);
	}

	if (port->has_tx_irqs) {
		port->tx_time_coal = c->tx_coalesce_usecs;
		mvpp2_tx_time_coal_set(port);
	}

	for (queue = 0; queue < port->ntxqs; queue++) {
		struct mvpp2_tx_queue *txq = port->txqs[queue];

		txq->done_pkts_coal = c->tx_max_coalesced_frames;

		if (port->has_tx_irqs)
			mvpp2_tx_pkts_coal_set(port, txq);
	}

	return 0;
}

/* get coalescing for ethtools */
static int mvpp2_ethtool_get_coalesce(struct net_device *dev,
				      struct ethtool_coalesce *c)
{
	struct mvpp2_port *port = netdev_priv(dev);

	c->rx_coalesce_usecs        = port->rxqs[0]->time_coal;
	c->rx_max_coalesced_frames  = port->rxqs[0]->pkts_coal;
	c->tx_max_coalesced_frames =  port->txqs[0]->done_pkts_coal;
	return 0;
}

static void mvpp2_ethtool_get_drvinfo(struct net_device *dev,
				      struct ethtool_drvinfo *drvinfo)
{
	strlcpy(drvinfo->driver, MVPP2_DRIVER_NAME,
		sizeof(drvinfo->driver));
	strlcpy(drvinfo->version, MVPP2_DRIVER_VERSION,
		sizeof(drvinfo->version));
	strlcpy(drvinfo->bus_info, dev_name(&dev->dev),
		sizeof(drvinfo->bus_info));
}

static void mvpp2_ethtool_get_ringparam(struct net_device *dev,
					struct ethtool_ringparam *ring)
{
	struct mvpp2_port *port = netdev_priv(dev);

	ring->rx_max_pending = MVPP2_MAX_RXD;
	ring->tx_max_pending = MVPP2_MAX_TXD;
	ring->rx_pending = port->rx_ring_size;
	ring->tx_pending = port->tx_ring_size;
}

static int mvpp2_ethtool_set_ringparam(struct net_device *dev,
				       struct ethtool_ringparam *ring)
{
	struct mvpp2_port *port = netdev_priv(dev);
	u16 prev_rx_ring_size = port->rx_ring_size;
	u16 prev_tx_ring_size = port->tx_ring_size;
	int err;

	err = mvpp2_check_ringparam_valid(dev, ring);
	if (err)
		return err;

	if (!netif_running(dev)) {
		port->rx_ring_size = ring->rx_pending;
		port->tx_ring_size = ring->tx_pending;
		return 0;
	}

	/* The interface is running, so we have to force a
	 * reallocation of the queues
	 */
	mvpp2_stop_dev(port);
	mvpp2_cleanup_rxqs(port);
	mvpp2_cleanup_txqs(port);

	port->rx_ring_size = ring->rx_pending;
	port->tx_ring_size = ring->tx_pending;

	err = mvpp2_setup_rxqs(port);
	if (err) {
		/* Reallocate Rx queues with the original ring size */
		port->rx_ring_size = prev_rx_ring_size;
		ring->rx_pending = prev_rx_ring_size;
		err = mvpp2_setup_rxqs(port);
		if (err)
			goto err_out;
	}
	err = mvpp2_setup_txqs(port);
	if (err) {
		/* Reallocate Tx queues with the original ring size */
		port->tx_ring_size = prev_tx_ring_size;
		ring->tx_pending = prev_tx_ring_size;
		err = mvpp2_setup_txqs(port);
		if (err)
			goto err_clean_rxqs;
	}

	mvpp2_start_dev(port);
	mvpp2_egress_enable(port);
	mvpp2_ingress_enable(port);

	return 0;

err_clean_rxqs:
	mvpp2_cleanup_rxqs(port);
err_out:
	netdev_err(dev, "failed to change ring parameters");
	return err;
}

/* Device ops */

static const struct net_device_ops mvpp2_netdev_ops = {
	.ndo_open		= mvpp2_open,
	.ndo_stop		= mvpp2_stop,
	.ndo_start_xmit		= mvpp2_tx,
	.ndo_set_rx_mode	= mvpp2_set_rx_mode,
	.ndo_set_mac_address	= mvpp2_set_mac_address,
	.ndo_change_mtu		= mvpp2_change_mtu,
	.ndo_get_stats64	= mvpp2_get_stats64,
	.ndo_do_ioctl		= mvpp2_ioctl,
};

static const struct ethtool_ops mvpp2_eth_tool_ops = {
	.nway_reset	= phy_ethtool_nway_reset,
	.get_link	= ethtool_op_get_link,
	.set_coalesce	= mvpp2_ethtool_set_coalesce,
	.get_coalesce	= mvpp2_ethtool_get_coalesce,
	.get_drvinfo	= mvpp2_ethtool_get_drvinfo,
	.get_ringparam	= mvpp2_ethtool_get_ringparam,
	.set_ringparam	= mvpp2_ethtool_set_ringparam,
	.get_link_ksettings = phy_ethtool_get_link_ksettings,
	.set_link_ksettings = phy_ethtool_set_link_ksettings,
};

/* Used for PPv2.1, or PPv2.2 with the old Device Tree binding that
 * had a single IRQ defined per-port.
 */
static int mvpp2_simple_queue_vectors_init(struct mvpp2_port *port,
					   struct device_node *port_node)
{
	struct mvpp2_queue_vector *v = &port->qvecs[0];

	v->first_rxq = 0;
	v->nrxqs = port->nrxqs;
	v->type = MVPP2_QUEUE_VECTOR_SHARED;
	v->sw_thread_id = 0;
	v->sw_thread_mask = *cpumask_bits(cpu_online_mask);
	v->port = port;
	v->irq = irq_of_parse_and_map(port_node, 0);
	if (v->irq <= 0)
		return -EINVAL;
	netif_napi_add(port->dev, &v->napi, mvpp2_poll,
		       NAPI_POLL_WEIGHT);

	port->nqvecs = 1;

	return 0;
}

static int mvpp2_multi_queue_vectors_init(struct mvpp2_port *port,
					  struct device_node *port_node)
{
	struct mvpp2_queue_vector *v;
	int i, ret;

	port->nqvecs = num_possible_cpus();
	if (queue_mode == MVPP2_QDIST_SINGLE_MODE)
		port->nqvecs += 1;

	for (i = 0; i < port->nqvecs; i++) {
		char irqname[16];

		v = port->qvecs + i;

		v->port = port;
		v->type = MVPP2_QUEUE_VECTOR_PRIVATE;
		v->sw_thread_id = i;
		v->sw_thread_mask = BIT(i);

		snprintf(irqname, sizeof(irqname), "tx-cpu%d", i);

		if (queue_mode == MVPP2_QDIST_MULTI_MODE) {
			v->first_rxq = i * MVPP2_DEFAULT_RXQ;
			v->nrxqs = MVPP2_DEFAULT_RXQ;
		} else if (queue_mode == MVPP2_QDIST_SINGLE_MODE &&
			   i == (port->nqvecs - 1)) {
			v->first_rxq = 0;
			v->nrxqs = port->nrxqs;
			v->type = MVPP2_QUEUE_VECTOR_SHARED;
			strncpy(irqname, "rx-shared", sizeof(irqname));
		}

		v->irq = of_irq_get_byname(port_node, irqname);
		if (v->irq <= 0) {
			ret = -EINVAL;
			goto err;
		}

		netif_napi_add(port->dev, &v->napi, mvpp2_poll,
			       NAPI_POLL_WEIGHT);
	}

	return 0;

err:
	for (i = 0; i < port->nqvecs; i++)
		irq_dispose_mapping(port->qvecs[i].irq);
	return ret;
}

static int mvpp2_queue_vectors_init(struct mvpp2_port *port,
				    struct device_node *port_node)
{
	if (port->has_tx_irqs)
		return mvpp2_multi_queue_vectors_init(port, port_node);
	else
		return mvpp2_simple_queue_vectors_init(port, port_node);
}

static void mvpp2_queue_vectors_deinit(struct mvpp2_port *port)
{
	int i;

	for (i = 0; i < port->nqvecs; i++)
		irq_dispose_mapping(port->qvecs[i].irq);
}

/* Configure Rx queue group interrupt for this port */
static void mvpp2_rx_irqs_setup(struct mvpp2_port *port)
{
	struct mvpp2 *priv = port->priv;
	u32 val;
	int i;

	if (priv->hw_version == MVPP21) {
		mvpp2_write(priv, MVPP21_ISR_RXQ_GROUP_REG(port->id),
			    port->nrxqs);
		return;
	}

	/* Handle the more complicated PPv2.2 case */
	for (i = 0; i < port->nqvecs; i++) {
		struct mvpp2_queue_vector *qv = port->qvecs + i;

		if (!qv->nrxqs)
			continue;

		val = qv->sw_thread_id;
		val |= port->id << MVPP22_ISR_RXQ_GROUP_INDEX_GROUP_OFFSET;
		mvpp2_write(priv, MVPP22_ISR_RXQ_GROUP_INDEX_REG, val);

		val = qv->first_rxq;
		val |= qv->nrxqs << MVPP22_ISR_RXQ_SUB_GROUP_SIZE_OFFSET;
		mvpp2_write(priv, MVPP22_ISR_RXQ_SUB_GROUP_CONFIG_REG, val);
	}
}

/* Initialize port HW */
static int mvpp2_port_init(struct mvpp2_port *port)
{
	struct device *dev = port->dev->dev.parent;
	struct mvpp2 *priv = port->priv;
	struct mvpp2_txq_pcpu *txq_pcpu;
	int queue, cpu, err;

	/* Checks for hardware constraints */
	if (port->first_rxq + port->nrxqs >
	    MVPP2_MAX_PORTS * priv->max_port_rxqs)
		return -EINVAL;

	if (port->nrxqs % 4 || (port->nrxqs > priv->max_port_rxqs) ||
	    (port->ntxqs > MVPP2_MAX_TXQ))
		return -EINVAL;

	/* Disable port */
	mvpp2_egress_disable(port);
	mvpp2_port_disable(port);

	port->tx_time_coal = MVPP2_TXDONE_COAL_USEC;

	port->txqs = devm_kcalloc(dev, port->ntxqs, sizeof(*port->txqs),
				  GFP_KERNEL);
	if (!port->txqs)
		return -ENOMEM;

	/* Associate physical Tx queues to this port and initialize.
	 * The mapping is predefined.
	 */
	for (queue = 0; queue < port->ntxqs; queue++) {
		int queue_phy_id = mvpp2_txq_phys(port->id, queue);
		struct mvpp2_tx_queue *txq;

		txq = devm_kzalloc(dev, sizeof(*txq), GFP_KERNEL);
		if (!txq) {
			err = -ENOMEM;
			goto err_free_percpu;
		}

		txq->pcpu = alloc_percpu(struct mvpp2_txq_pcpu);
		if (!txq->pcpu) {
			err = -ENOMEM;
			goto err_free_percpu;
		}

		txq->id = queue_phy_id;
		txq->log_id = queue;
		txq->done_pkts_coal = MVPP2_TXDONE_COAL_PKTS_THRESH;
		for_each_present_cpu(cpu) {
			txq_pcpu = per_cpu_ptr(txq->pcpu, cpu);
			txq_pcpu->cpu = cpu;
		}

		port->txqs[queue] = txq;
	}

	port->rxqs = devm_kcalloc(dev, port->nrxqs, sizeof(*port->rxqs),
				  GFP_KERNEL);
	if (!port->rxqs) {
		err = -ENOMEM;
		goto err_free_percpu;
	}

	/* Allocate and initialize Rx queue for this port */
	for (queue = 0; queue < port->nrxqs; queue++) {
		struct mvpp2_rx_queue *rxq;

		/* Map physical Rx queue to port's logical Rx queue */
		rxq = devm_kzalloc(dev, sizeof(*rxq), GFP_KERNEL);
		if (!rxq) {
			err = -ENOMEM;
			goto err_free_percpu;
		}
		/* Map this Rx queue to a physical queue */
		rxq->id = port->first_rxq + queue;
		rxq->port = port->id;
		rxq->logic_rxq = queue;

		port->rxqs[queue] = rxq;
	}

	mvpp2_rx_irqs_setup(port);

	/* Create Rx descriptor rings */
	for (queue = 0; queue < port->nrxqs; queue++) {
		struct mvpp2_rx_queue *rxq = port->rxqs[queue];

		rxq->size = port->rx_ring_size;
		rxq->pkts_coal = MVPP2_RX_COAL_PKTS;
		rxq->time_coal = MVPP2_RX_COAL_USEC;
	}

	mvpp2_ingress_disable(port);

	/* Port default configuration */
	mvpp2_defaults_set(port);

	/* Port's classifier configuration */
	mvpp2_cls_oversize_rxq_set(port);
	mvpp2_cls_port_config(port);

	/* Provide an initial Rx packet size */
	port->pkt_size = MVPP2_RX_PKT_SIZE(port->dev->mtu);

	/* Initialize pools for swf */
	err = mvpp2_swf_bm_pool_init(port);
	if (err)
		goto err_free_percpu;

	return 0;

err_free_percpu:
	for (queue = 0; queue < port->ntxqs; queue++) {
		if (!port->txqs[queue])
			continue;
		free_percpu(port->txqs[queue]->pcpu);
	}
	return err;
}

/* Checks if the port DT description has the TX interrupts
 * described. On PPv2.1, there are no such interrupts. On PPv2.2,
 * there are available, but we need to keep support for old DTs.
 */
static bool mvpp2_port_has_tx_irqs(struct mvpp2 *priv,
				   struct device_node *port_node)
{
	char *irqs[5] = { "rx-shared", "tx-cpu0", "tx-cpu1",
			  "tx-cpu2", "tx-cpu3" };
	int ret, i;

	if (priv->hw_version == MVPP21)
		return false;

	for (i = 0; i < 5; i++) {
		ret = of_property_match_string(port_node, "interrupt-names",
					       irqs[i]);
		if (ret < 0)
			return false;
	}

	return true;
}

/* Ports initialization */
static int mvpp2_port_probe(struct platform_device *pdev,
			    struct device_node *port_node,
			    struct mvpp2 *priv)
{
	struct device_node *phy_node;
	struct phy *comphy;
	struct mvpp2_port *port;
	struct mvpp2_port_pcpu *port_pcpu;
	struct net_device *dev;
	struct resource *res;
	const char *dt_mac_addr;
	const char *mac_from;
<<<<<<< HEAD
	char hw_mac_addr[ETH_ALEN];
	unsigned int ntxqs, nrxqs;
	bool has_tx_irqs;
=======
	char hw_mac_addr[ETH_ALEN] = {0};
>>>>>>> 138e4ad6
	u32 id;
	int features;
	int phy_mode;
	int err, i, cpu;

	has_tx_irqs = mvpp2_port_has_tx_irqs(priv, port_node);

	if (!has_tx_irqs)
		queue_mode = MVPP2_QDIST_SINGLE_MODE;

	ntxqs = MVPP2_MAX_TXQ;
	if (priv->hw_version == MVPP22 && queue_mode == MVPP2_QDIST_MULTI_MODE)
		nrxqs = MVPP2_DEFAULT_RXQ * num_possible_cpus();
	else
		nrxqs = MVPP2_DEFAULT_RXQ;

	dev = alloc_etherdev_mqs(sizeof(*port), ntxqs, nrxqs);
	if (!dev)
		return -ENOMEM;

	phy_node = of_parse_phandle(port_node, "phy", 0);
	phy_mode = of_get_phy_mode(port_node);
	if (phy_mode < 0) {
		dev_err(&pdev->dev, "incorrect phy mode\n");
		err = phy_mode;
		goto err_free_netdev;
	}

	comphy = devm_of_phy_get(&pdev->dev, port_node, NULL);
	if (IS_ERR(comphy)) {
		if (PTR_ERR(comphy) == -EPROBE_DEFER) {
			err = -EPROBE_DEFER;
			goto err_free_netdev;
		}
		comphy = NULL;
	}

	if (of_property_read_u32(port_node, "port-id", &id)) {
		err = -EINVAL;
		dev_err(&pdev->dev, "missing port-id value\n");
		goto err_free_netdev;
	}

	dev->tx_queue_len = MVPP2_MAX_TXD;
	dev->watchdog_timeo = 5 * HZ;
	dev->netdev_ops = &mvpp2_netdev_ops;
	dev->ethtool_ops = &mvpp2_eth_tool_ops;

	port = netdev_priv(dev);
	port->dev = dev;
	port->ntxqs = ntxqs;
	port->nrxqs = nrxqs;
	port->priv = priv;
	port->has_tx_irqs = has_tx_irqs;

	err = mvpp2_queue_vectors_init(port, port_node);
	if (err)
		goto err_free_netdev;

	port->link_irq = of_irq_get_byname(port_node, "link");
	if (port->link_irq == -EPROBE_DEFER) {
		err = -EPROBE_DEFER;
		goto err_deinit_qvecs;
	}
	if (port->link_irq <= 0)
		/* the link irq is optional */
		port->link_irq = 0;

	if (of_property_read_bool(port_node, "marvell,loopback"))
		port->flags |= MVPP2_F_LOOPBACK;

	port->id = id;
	if (priv->hw_version == MVPP21)
		port->first_rxq = port->id * port->nrxqs;
	else
		port->first_rxq = port->id * priv->max_port_rxqs;

	port->phy_node = phy_node;
	port->phy_interface = phy_mode;
	port->comphy = comphy;

	if (priv->hw_version == MVPP21) {
		res = platform_get_resource(pdev, IORESOURCE_MEM, 2 + id);
		port->base = devm_ioremap_resource(&pdev->dev, res);
		if (IS_ERR(port->base)) {
			err = PTR_ERR(port->base);
			goto err_free_irq;
		}
	} else {
		if (of_property_read_u32(port_node, "gop-port-id",
					 &port->gop_id)) {
			err = -EINVAL;
			dev_err(&pdev->dev, "missing gop-port-id value\n");
			goto err_deinit_qvecs;
		}

		port->base = priv->iface_base + MVPP22_GMAC_BASE(port->gop_id);
	}

	/* Alloc per-cpu stats */
	port->stats = netdev_alloc_pcpu_stats(struct mvpp2_pcpu_stats);
	if (!port->stats) {
		err = -ENOMEM;
		goto err_free_irq;
	}

	dt_mac_addr = of_get_mac_address(port_node);
	if (dt_mac_addr && is_valid_ether_addr(dt_mac_addr)) {
		mac_from = "device tree";
		ether_addr_copy(dev->dev_addr, dt_mac_addr);
	} else {
		if (priv->hw_version == MVPP21)
			mvpp21_get_mac_address(port, hw_mac_addr);
		if (is_valid_ether_addr(hw_mac_addr)) {
			mac_from = "hardware";
			ether_addr_copy(dev->dev_addr, hw_mac_addr);
		} else {
			mac_from = "random";
			eth_hw_addr_random(dev);
		}
	}

	port->tx_ring_size = MVPP2_MAX_TXD;
	port->rx_ring_size = MVPP2_MAX_RXD;
	SET_NETDEV_DEV(dev, &pdev->dev);

	err = mvpp2_port_init(port);
	if (err < 0) {
		dev_err(&pdev->dev, "failed to init port %d\n", id);
		goto err_free_stats;
	}

	mvpp2_port_periodic_xon_disable(port);

	if (priv->hw_version == MVPP21)
		mvpp2_port_fc_adv_enable(port);

	mvpp2_port_reset(port);

	port->pcpu = alloc_percpu(struct mvpp2_port_pcpu);
	if (!port->pcpu) {
		err = -ENOMEM;
		goto err_free_txq_pcpu;
	}

	if (!port->has_tx_irqs) {
		for_each_present_cpu(cpu) {
			port_pcpu = per_cpu_ptr(port->pcpu, cpu);

			hrtimer_init(&port_pcpu->tx_done_timer, CLOCK_MONOTONIC,
				     HRTIMER_MODE_REL_PINNED);
			port_pcpu->tx_done_timer.function = mvpp2_hr_timer_cb;
			port_pcpu->timer_scheduled = false;

			tasklet_init(&port_pcpu->tx_done_tasklet,
				     mvpp2_tx_proc_cb,
				     (unsigned long)dev);
		}
	}

	features = NETIF_F_SG | NETIF_F_IP_CSUM | NETIF_F_TSO;
	dev->features = features | NETIF_F_RXCSUM;
	dev->hw_features |= features | NETIF_F_RXCSUM | NETIF_F_GRO;
	dev->vlan_features |= features;

	/* MTU range: 68 - 9676 */
	dev->min_mtu = ETH_MIN_MTU;
	/* 9676 == 9700 - 20 and rounding to 8 */
	dev->max_mtu = 9676;

	err = register_netdev(dev);
	if (err < 0) {
		dev_err(&pdev->dev, "failed to register netdev\n");
		goto err_free_port_pcpu;
	}
	netdev_info(dev, "Using %s mac address %pM\n", mac_from, dev->dev_addr);

	priv->port_list[id] = port;
	return 0;

err_free_port_pcpu:
	free_percpu(port->pcpu);
err_free_txq_pcpu:
	for (i = 0; i < port->ntxqs; i++)
		free_percpu(port->txqs[i]->pcpu);
err_free_stats:
	free_percpu(port->stats);
err_free_irq:
	if (port->link_irq)
		irq_dispose_mapping(port->link_irq);
err_deinit_qvecs:
	mvpp2_queue_vectors_deinit(port);
err_free_netdev:
	of_node_put(phy_node);
	free_netdev(dev);
	return err;
}

/* Ports removal routine */
static void mvpp2_port_remove(struct mvpp2_port *port)
{
	int i;

	unregister_netdev(port->dev);
	of_node_put(port->phy_node);
	free_percpu(port->pcpu);
	free_percpu(port->stats);
	for (i = 0; i < port->ntxqs; i++)
		free_percpu(port->txqs[i]->pcpu);
	mvpp2_queue_vectors_deinit(port);
	if (port->link_irq)
		irq_dispose_mapping(port->link_irq);
	free_netdev(port->dev);
}

/* Initialize decoding windows */
static void mvpp2_conf_mbus_windows(const struct mbus_dram_target_info *dram,
				    struct mvpp2 *priv)
{
	u32 win_enable;
	int i;

	for (i = 0; i < 6; i++) {
		mvpp2_write(priv, MVPP2_WIN_BASE(i), 0);
		mvpp2_write(priv, MVPP2_WIN_SIZE(i), 0);

		if (i < 4)
			mvpp2_write(priv, MVPP2_WIN_REMAP(i), 0);
	}

	win_enable = 0;

	for (i = 0; i < dram->num_cs; i++) {
		const struct mbus_dram_window *cs = dram->cs + i;

		mvpp2_write(priv, MVPP2_WIN_BASE(i),
			    (cs->base & 0xffff0000) | (cs->mbus_attr << 8) |
			    dram->mbus_dram_target_id);

		mvpp2_write(priv, MVPP2_WIN_SIZE(i),
			    (cs->size - 1) & 0xffff0000);

		win_enable |= (1 << i);
	}

	mvpp2_write(priv, MVPP2_BASE_ADDR_ENABLE, win_enable);
}

/* Initialize Rx FIFO's */
static void mvpp2_rx_fifo_init(struct mvpp2 *priv)
{
	int port;

	for (port = 0; port < MVPP2_MAX_PORTS; port++) {
		mvpp2_write(priv, MVPP2_RX_DATA_FIFO_SIZE_REG(port),
			    MVPP2_RX_FIFO_PORT_DATA_SIZE);
		mvpp2_write(priv, MVPP2_RX_ATTR_FIFO_SIZE_REG(port),
			    MVPP2_RX_FIFO_PORT_ATTR_SIZE);
	}

	mvpp2_write(priv, MVPP2_RX_MIN_PKT_SIZE_REG,
		    MVPP2_RX_FIFO_PORT_MIN_PKT);
	mvpp2_write(priv, MVPP2_RX_FIFO_INIT_REG, 0x1);
}

static void mvpp2_axi_init(struct mvpp2 *priv)
{
	u32 val, rdval, wrval;

	mvpp2_write(priv, MVPP22_BM_ADDR_HIGH_RLS_REG, 0x0);

	/* AXI Bridge Configuration */

	rdval = MVPP22_AXI_CODE_CACHE_RD_CACHE
		<< MVPP22_AXI_ATTR_CACHE_OFFS;
	rdval |= MVPP22_AXI_CODE_DOMAIN_OUTER_DOM
		<< MVPP22_AXI_ATTR_DOMAIN_OFFS;

	wrval = MVPP22_AXI_CODE_CACHE_WR_CACHE
		<< MVPP22_AXI_ATTR_CACHE_OFFS;
	wrval |= MVPP22_AXI_CODE_DOMAIN_OUTER_DOM
		<< MVPP22_AXI_ATTR_DOMAIN_OFFS;

	/* BM */
	mvpp2_write(priv, MVPP22_AXI_BM_WR_ATTR_REG, wrval);
	mvpp2_write(priv, MVPP22_AXI_BM_RD_ATTR_REG, rdval);

	/* Descriptors */
	mvpp2_write(priv, MVPP22_AXI_AGGRQ_DESCR_RD_ATTR_REG, rdval);
	mvpp2_write(priv, MVPP22_AXI_TXQ_DESCR_WR_ATTR_REG, wrval);
	mvpp2_write(priv, MVPP22_AXI_TXQ_DESCR_RD_ATTR_REG, rdval);
	mvpp2_write(priv, MVPP22_AXI_RXQ_DESCR_WR_ATTR_REG, wrval);

	/* Buffer Data */
	mvpp2_write(priv, MVPP22_AXI_TX_DATA_RD_ATTR_REG, rdval);
	mvpp2_write(priv, MVPP22_AXI_RX_DATA_WR_ATTR_REG, wrval);

	val = MVPP22_AXI_CODE_CACHE_NON_CACHE
		<< MVPP22_AXI_CODE_CACHE_OFFS;
	val |= MVPP22_AXI_CODE_DOMAIN_SYSTEM
		<< MVPP22_AXI_CODE_DOMAIN_OFFS;
	mvpp2_write(priv, MVPP22_AXI_RD_NORMAL_CODE_REG, val);
	mvpp2_write(priv, MVPP22_AXI_WR_NORMAL_CODE_REG, val);

	val = MVPP22_AXI_CODE_CACHE_RD_CACHE
		<< MVPP22_AXI_CODE_CACHE_OFFS;
	val |= MVPP22_AXI_CODE_DOMAIN_OUTER_DOM
		<< MVPP22_AXI_CODE_DOMAIN_OFFS;

	mvpp2_write(priv, MVPP22_AXI_RD_SNOOP_CODE_REG, val);

	val = MVPP22_AXI_CODE_CACHE_WR_CACHE
		<< MVPP22_AXI_CODE_CACHE_OFFS;
	val |= MVPP22_AXI_CODE_DOMAIN_OUTER_DOM
		<< MVPP22_AXI_CODE_DOMAIN_OFFS;

	mvpp2_write(priv, MVPP22_AXI_WR_SNOOP_CODE_REG, val);
}

/* Initialize network controller common part HW */
static int mvpp2_init(struct platform_device *pdev, struct mvpp2 *priv)
{
	const struct mbus_dram_target_info *dram_target_info;
	int err, i;
	u32 val;

	/* MBUS windows configuration */
	dram_target_info = mv_mbus_dram_info();
	if (dram_target_info)
		mvpp2_conf_mbus_windows(dram_target_info, priv);

	if (priv->hw_version == MVPP22)
		mvpp2_axi_init(priv);

	/* Disable HW PHY polling */
	if (priv->hw_version == MVPP21) {
		val = readl(priv->lms_base + MVPP2_PHY_AN_CFG0_REG);
		val |= MVPP2_PHY_AN_STOP_SMI0_MASK;
		writel(val, priv->lms_base + MVPP2_PHY_AN_CFG0_REG);
	} else {
		val = readl(priv->iface_base + MVPP22_SMI_MISC_CFG_REG);
		val &= ~MVPP22_SMI_POLLING_EN;
		writel(val, priv->iface_base + MVPP22_SMI_MISC_CFG_REG);
	}

	/* Allocate and initialize aggregated TXQs */
	priv->aggr_txqs = devm_kcalloc(&pdev->dev, num_present_cpus(),
				       sizeof(*priv->aggr_txqs),
				       GFP_KERNEL);
	if (!priv->aggr_txqs)
		return -ENOMEM;

	for_each_present_cpu(i) {
		priv->aggr_txqs[i].id = i;
		priv->aggr_txqs[i].size = MVPP2_AGGR_TXQ_SIZE;
		err = mvpp2_aggr_txq_init(pdev, &priv->aggr_txqs[i], i, priv);
		if (err < 0)
			return err;
	}

	/* Rx Fifo Init */
	mvpp2_rx_fifo_init(priv);

	if (priv->hw_version == MVPP21)
		writel(MVPP2_EXT_GLOBAL_CTRL_DEFAULT,
		       priv->lms_base + MVPP2_MNG_EXTENDED_GLOBAL_CTRL_REG);

	/* Allow cache snoop when transmiting packets */
	mvpp2_write(priv, MVPP2_TX_SNOOP_REG, 0x1);

	/* Buffer Manager initialization */
	err = mvpp2_bm_init(pdev, priv);
	if (err < 0)
		return err;

	/* Parser default initialization */
	err = mvpp2_prs_default_init(pdev, priv);
	if (err < 0)
		return err;

	/* Classifier default initialization */
	mvpp2_cls_init(priv);

	return 0;
}

static int mvpp2_probe(struct platform_device *pdev)
{
	struct device_node *dn = pdev->dev.of_node;
	struct device_node *port_node;
	struct mvpp2 *priv;
	struct resource *res;
	void __iomem *base;
	int port_count, i;
	int err;

	priv = devm_kzalloc(&pdev->dev, sizeof(*priv), GFP_KERNEL);
	if (!priv)
		return -ENOMEM;

	priv->hw_version =
		(unsigned long)of_device_get_match_data(&pdev->dev);

	res = platform_get_resource(pdev, IORESOURCE_MEM, 0);
	base = devm_ioremap_resource(&pdev->dev, res);
	if (IS_ERR(base))
		return PTR_ERR(base);

	if (priv->hw_version == MVPP21) {
		res = platform_get_resource(pdev, IORESOURCE_MEM, 1);
		priv->lms_base = devm_ioremap_resource(&pdev->dev, res);
		if (IS_ERR(priv->lms_base))
			return PTR_ERR(priv->lms_base);
	} else {
		res = platform_get_resource(pdev, IORESOURCE_MEM, 1);
		priv->iface_base = devm_ioremap_resource(&pdev->dev, res);
		if (IS_ERR(priv->iface_base))
			return PTR_ERR(priv->iface_base);

		priv->sysctrl_base =
			syscon_regmap_lookup_by_phandle(pdev->dev.of_node,
							"marvell,system-controller");
		if (IS_ERR(priv->sysctrl_base))
			/* The system controller regmap is optional for dt
			 * compatibility reasons. When not provided, the
			 * configuration of the GoP relies on the
			 * firmware/bootloader.
			 */
			priv->sysctrl_base = NULL;
	}

	for (i = 0; i < MVPP2_MAX_THREADS; i++) {
		u32 addr_space_sz;

		addr_space_sz = (priv->hw_version == MVPP21 ?
				 MVPP21_ADDR_SPACE_SZ : MVPP22_ADDR_SPACE_SZ);
		priv->swth_base[i] = base + i * addr_space_sz;
	}

	if (priv->hw_version == MVPP21)
		priv->max_port_rxqs = 8;
	else
		priv->max_port_rxqs = 32;

	priv->pp_clk = devm_clk_get(&pdev->dev, "pp_clk");
	if (IS_ERR(priv->pp_clk))
		return PTR_ERR(priv->pp_clk);
	err = clk_prepare_enable(priv->pp_clk);
	if (err < 0)
		return err;

	priv->gop_clk = devm_clk_get(&pdev->dev, "gop_clk");
	if (IS_ERR(priv->gop_clk)) {
		err = PTR_ERR(priv->gop_clk);
		goto err_pp_clk;
	}
	err = clk_prepare_enable(priv->gop_clk);
	if (err < 0)
		goto err_pp_clk;

	if (priv->hw_version == MVPP22) {
		priv->mg_clk = devm_clk_get(&pdev->dev, "mg_clk");
		if (IS_ERR(priv->mg_clk)) {
			err = PTR_ERR(priv->mg_clk);
			goto err_gop_clk;
		}

		err = clk_prepare_enable(priv->mg_clk);
		if (err < 0)
			goto err_gop_clk;
	}

	/* Get system's tclk rate */
	priv->tclk = clk_get_rate(priv->pp_clk);

	if (priv->hw_version == MVPP22) {
		err = dma_set_mask(&pdev->dev, DMA_BIT_MASK(40));
		if (err)
			goto err_mg_clk;
		/* Sadly, the BM pools all share the same register to
		 * store the high 32 bits of their address. So they
		 * must all have the same high 32 bits, which forces
		 * us to restrict coherent memory to DMA_BIT_MASK(32).
		 */
		err = dma_set_coherent_mask(&pdev->dev, DMA_BIT_MASK(32));
		if (err)
			goto err_mg_clk;
	}

	/* Initialize network controller */
	err = mvpp2_init(pdev, priv);
	if (err < 0) {
		dev_err(&pdev->dev, "failed to initialize controller\n");
		goto err_mg_clk;
	}

	port_count = of_get_available_child_count(dn);
	if (port_count == 0) {
		dev_err(&pdev->dev, "no ports enabled\n");
		err = -ENODEV;
		goto err_mg_clk;
	}

	priv->port_list = devm_kcalloc(&pdev->dev, port_count,
				       sizeof(*priv->port_list),
				       GFP_KERNEL);
	if (!priv->port_list) {
		err = -ENOMEM;
		goto err_mg_clk;
	}

	/* Initialize ports */
	for_each_available_child_of_node(dn, port_node) {
		err = mvpp2_port_probe(pdev, port_node, priv);
		if (err < 0)
			goto err_mg_clk;
	}

	platform_set_drvdata(pdev, priv);
	return 0;

err_mg_clk:
	if (priv->hw_version == MVPP22)
		clk_disable_unprepare(priv->mg_clk);
err_gop_clk:
	clk_disable_unprepare(priv->gop_clk);
err_pp_clk:
	clk_disable_unprepare(priv->pp_clk);
	return err;
}

static int mvpp2_remove(struct platform_device *pdev)
{
	struct mvpp2 *priv = platform_get_drvdata(pdev);
	struct device_node *dn = pdev->dev.of_node;
	struct device_node *port_node;
	int i = 0;

	for_each_available_child_of_node(dn, port_node) {
		if (priv->port_list[i])
			mvpp2_port_remove(priv->port_list[i]);
		i++;
	}

	for (i = 0; i < MVPP2_BM_POOLS_NUM; i++) {
		struct mvpp2_bm_pool *bm_pool = &priv->bm_pools[i];

		mvpp2_bm_pool_destroy(pdev, priv, bm_pool);
	}

	for_each_present_cpu(i) {
		struct mvpp2_tx_queue *aggr_txq = &priv->aggr_txqs[i];

		dma_free_coherent(&pdev->dev,
				  MVPP2_AGGR_TXQ_SIZE * MVPP2_DESC_ALIGNED_SIZE,
				  aggr_txq->descs,
				  aggr_txq->descs_dma);
	}

	clk_disable_unprepare(priv->mg_clk);
	clk_disable_unprepare(priv->pp_clk);
	clk_disable_unprepare(priv->gop_clk);

	return 0;
}

static const struct of_device_id mvpp2_match[] = {
	{
		.compatible = "marvell,armada-375-pp2",
		.data = (void *)MVPP21,
	},
	{
		.compatible = "marvell,armada-7k-pp22",
		.data = (void *)MVPP22,
	},
	{ }
};
MODULE_DEVICE_TABLE(of, mvpp2_match);

static struct platform_driver mvpp2_driver = {
	.probe = mvpp2_probe,
	.remove = mvpp2_remove,
	.driver = {
		.name = MVPP2_DRIVER_NAME,
		.of_match_table = mvpp2_match,
	},
};

module_platform_driver(mvpp2_driver);

MODULE_DESCRIPTION("Marvell PPv2 Ethernet Driver - www.marvell.com");
MODULE_AUTHOR("Marcin Wojtas <mw@semihalf.com>");
MODULE_LICENSE("GPL v2");<|MERGE_RESOLUTION|>--- conflicted
+++ resolved
@@ -7478,13 +7478,9 @@
 	struct resource *res;
 	const char *dt_mac_addr;
 	const char *mac_from;
-<<<<<<< HEAD
-	char hw_mac_addr[ETH_ALEN];
+	char hw_mac_addr[ETH_ALEN] = {0};
 	unsigned int ntxqs, nrxqs;
 	bool has_tx_irqs;
-=======
-	char hw_mac_addr[ETH_ALEN] = {0};
->>>>>>> 138e4ad6
 	u32 id;
 	int features;
 	int phy_mode;
