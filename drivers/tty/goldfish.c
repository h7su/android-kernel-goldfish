/*
 * Copyright (C) 2007 Google, Inc.
 * Copyright (C) 2012 Intel, Inc.
 * Copyright (C) 2017 Imagination Technologies Ltd.
 *
 * This software is licensed under the terms of the GNU General Public
 * License version 2, as published by the Free Software Foundation, and
 * may be copied, distributed, and modified under those terms.
 *
 * This program is distributed in the hope that it will be useful,
 * but WITHOUT ANY WARRANTY; without even the implied warranty of
 * MERCHANTABILITY or FITNESS FOR A PARTICULAR PURPOSE.  See the
 * GNU General Public License for more details.
 *
 */

#include <linux/console.h>
#include <linux/init.h>
#include <linux/interrupt.h>
#include <linux/platform_device.h>
#include <linux/tty.h>
#include <linux/tty_flip.h>
#include <linux/slab.h>
#include <linux/io.h>
#include <linux/module.h>
#include <linux/goldfish.h>
#include <linux/mm.h>
#include <linux/dma-mapping.h>
#include <linux/serial_core.h>
#include <linux/of.h>

<<<<<<< HEAD
enum {
	/* Goldfish tty register's offsets */
	GOLDFISH_TTY_PUT_CHAR		= 0x00,
	GOLDFISH_TTY_BYTES_READY	= 0x04,
	GOLDFISH_TTY_CMD		= 0x08,

	GOLDFISH_TTY_DATA_PTR		= 0x10,
	GOLDFISH_TTY_DATA_LEN		= 0x14,
	GOLDFISH_TTY_DATA_PTR_HIGH	= 0x18,

	GOLDFISH_TTY_VERSION		= 0x20,

	/* Goldfish tty commands */
=======
/* Goldfish tty register's offsets */
enum {
	GOLDFISH_TTY_REG_BYTES_READY	= 0x04,
	GOLDFISH_TTY_REG_CMD		= 0x08,
	GOLDFISH_TTY_REG_DATA_PTR	= 0x10,
	GOLDFISH_TTY_REG_DATA_LEN	= 0x14,
	GOLDFISH_TTY_REG_DATA_PTR_HIGH	= 0x18,
	GOLDFISH_TTY_REG_VERSION	= 0x20,
};

/* Goldfish tty commands */
enum {
>>>>>>> 875c0cc8
	GOLDFISH_TTY_CMD_INT_DISABLE	= 0,
	GOLDFISH_TTY_CMD_INT_ENABLE	= 1,
	GOLDFISH_TTY_CMD_WRITE_BUFFER	= 2,
	GOLDFISH_TTY_CMD_READ_BUFFER	= 3,
};

struct goldfish_tty {
	struct tty_port port;
	spinlock_t lock;
	void __iomem *base;
	u32 irq;
	int opencount;
	struct console console;
	u32 version;
	struct device *dev;
};

static DEFINE_MUTEX(goldfish_tty_lock);
static struct tty_driver *goldfish_tty_driver;
static u32 goldfish_tty_line_count = 8;
static u32 goldfish_tty_current_line_count;
static struct goldfish_tty *goldfish_ttys;

static void do_rw_io(struct goldfish_tty *qtty,
		     unsigned long address,
		     unsigned int count,
		     int is_write)
{
	unsigned long irq_flags;
	void __iomem *base = qtty->base;

	spin_lock_irqsave(&qtty->lock, irq_flags);
	gf_write_ptr(address, base + GOLDFISH_TTY_DATA_PTR,
		base + GOLDFISH_TTY_DATA_PTR_HIGH);
	writel(count, base + GOLDFISH_TTY_DATA_LEN);

	if (is_write)
		writel(GOLDFISH_TTY_CMD_WRITE_BUFFER, base + GOLDFISH_TTY_CMD);
	else
		writel(GOLDFISH_TTY_CMD_READ_BUFFER, base + GOLDFISH_TTY_CMD);

	spin_unlock_irqrestore(&qtty->lock, irq_flags);
}

<<<<<<< HEAD
static inline void goldfish_tty_rw(
	struct goldfish_tty *qtty,
	unsigned long address,
	unsigned count,
	int is_write)
{
	dma_addr_t dma_handle;
	enum dma_data_direction dma_dir;
	dma_dir = (is_write ? DMA_TO_DEVICE : DMA_FROM_DEVICE);

	if (qtty->version) {
		/* Goldfish TTY for Ranchu platform uses
		 * physical addresses and DMA for read/write operations
		 */
		unsigned long address_end = address + count;
		while (address < address_end) {
			unsigned long page_end = (address & PAGE_MASK) + PAGE_SIZE;
			unsigned long next     = page_end < address_end ? page_end
									: address_end;
			unsigned long avail    = next - address;

			/* Map the buffer's virtual address to the DMA address
=======
static void goldfish_tty_rw(struct goldfish_tty *qtty,
			    const void *address_ptr,
			    unsigned int count,
			    int is_write)
{
	dma_addr_t dma_handle;
	enum dma_data_direction dma_dir;
	uintptr_t address;

	address = (uintptr_t)address_ptr;
	dma_dir = (is_write ? DMA_TO_DEVICE : DMA_FROM_DEVICE);

	if (qtty->version > 0) {
		/*
		 * Goldfish TTY for Ranchu platform uses
		 * physical addresses and DMA for read/write operations
		 */
		uintptr_t address_end = address + count;

		while (address < address_end) {
			uintptr_t page_end = (address & PAGE_MASK) + PAGE_SIZE;
			uintptr_t next     = page_end < address_end ?
						page_end : address_end;
			uintptr_t avail    = next - address;

			/*
			 * Map the buffer's virtual address to the DMA address
>>>>>>> 875c0cc8
			 * so the buffer can be accessed by the device.
			 */
			dma_handle = dma_map_single(qtty->dev, (void *)address,
						    avail, dma_dir);

			if (dma_mapping_error(qtty->dev, dma_handle)) {
				dev_err(qtty->dev, "tty: DMA mapping error.\n");
				return;
			}
			do_rw_io(qtty, dma_handle, avail, is_write);

			/* Unmap the previously mapped region after the completition
			 * of the read/write operation.
			 */
			dma_unmap_single(qtty->dev, dma_handle, avail, dma_dir);

			address += avail;
		}
	} else {
		/* Old style Goldfish TTY used
		 * on the Goldfish platform uses
		 * virtual addresses
		 */
		do_rw_io(qtty, address, count, is_write);
	}

}

static void goldfish_tty_do_write(int line, const char *buf,
				  unsigned int count)
{
	struct goldfish_tty *qtty = &goldfish_ttys[line];

	goldfish_tty_rw(qtty, buf, count, 1);
}

static irqreturn_t goldfish_tty_interrupt(int irq, void *dev_id)
{
	struct goldfish_tty *qtty = dev_id;
	void __iomem *base = qtty->base;
	unsigned char *buf;
	u32 count;

	count = readl(base + GOLDFISH_TTY_BYTES_READY);
	if (count == 0)
		return IRQ_NONE;

	count = tty_prepare_flip_string(&qtty->port, &buf, count);
	goldfish_tty_rw(qtty, buf, count, 0);

	tty_schedule_flip(&qtty->port);
	return IRQ_HANDLED;
}

static int goldfish_tty_activate(struct tty_port *port, struct tty_struct *tty)
{
	struct goldfish_tty *qtty = container_of(port, struct goldfish_tty, port);
	writel(GOLDFISH_TTY_CMD_INT_ENABLE, qtty->base + GOLDFISH_TTY_CMD);
	return 0;
}

static void goldfish_tty_shutdown(struct tty_port *port)
{
	struct goldfish_tty *qtty = container_of(port, struct goldfish_tty, port);
	writel(GOLDFISH_TTY_CMD_INT_DISABLE, qtty->base + GOLDFISH_TTY_CMD);
}

static int goldfish_tty_open(struct tty_struct *tty, struct file *filp)
{
	struct goldfish_tty *qtty = &goldfish_ttys[tty->index];

	return tty_port_open(&qtty->port, tty, filp);
}

static void goldfish_tty_close(struct tty_struct *tty, struct file *filp)
{
	tty_port_close(tty->port, tty, filp);
}

static void goldfish_tty_hangup(struct tty_struct *tty)
{
	tty_port_hangup(tty->port);
}

static int goldfish_tty_write(struct tty_struct *tty, const unsigned char *buf,
								int count)
{
	goldfish_tty_do_write(tty->index, buf, count);
	return count;
}

static int goldfish_tty_write_room(struct tty_struct *tty)
{
	return 0x10000;
}

static int goldfish_tty_chars_in_buffer(struct tty_struct *tty)
{
	struct goldfish_tty *qtty = &goldfish_ttys[tty->index];
	void __iomem *base = qtty->base;
<<<<<<< HEAD
	return readl(base + GOLDFISH_TTY_BYTES_READY);
=======

	return readl(base + GOLDFISH_TTY_REG_BYTES_READY);
>>>>>>> 875c0cc8
}

static void goldfish_tty_console_write(struct console *co, const char *b, unsigned count)
{
	goldfish_tty_do_write(co->index, b, count);
}

static struct tty_driver *goldfish_tty_console_device(struct console *c, int *index)
{
	*index = c->index;
	return goldfish_tty_driver;
}

static int goldfish_tty_console_setup(struct console *co, char *options)
{
	if ((unsigned)co->index >= goldfish_tty_line_count)
		return -ENODEV;
	if (!goldfish_ttys[co->index].base)
		return -ENODEV;
	return 0;
}

static struct tty_port_operations goldfish_port_ops = {
	.activate = goldfish_tty_activate,
	.shutdown = goldfish_tty_shutdown
};

static const struct tty_operations goldfish_tty_ops = {
	.open = goldfish_tty_open,
	.close = goldfish_tty_close,
	.hangup = goldfish_tty_hangup,
	.write = goldfish_tty_write,
	.write_room = goldfish_tty_write_room,
	.chars_in_buffer = goldfish_tty_chars_in_buffer,
};

static int goldfish_tty_create_driver(void)
{
	int ret;
	struct tty_driver *tty;

	goldfish_ttys = kzalloc(sizeof(*goldfish_ttys) *
				goldfish_tty_line_count, GFP_KERNEL);
	if (goldfish_ttys == NULL) {
		ret = -ENOMEM;
		goto err_alloc_goldfish_ttys_failed;
	}
	tty = alloc_tty_driver(goldfish_tty_line_count);
	if (tty == NULL) {
		ret = -ENOMEM;
		goto err_alloc_tty_driver_failed;
	}
	tty->driver_name = "goldfish";
	tty->name = "ttyGF";
	tty->type = TTY_DRIVER_TYPE_SERIAL;
	tty->subtype = SERIAL_TYPE_NORMAL;
	tty->init_termios = tty_std_termios;
	tty->flags = TTY_DRIVER_RESET_TERMIOS | TTY_DRIVER_REAL_RAW |
						TTY_DRIVER_DYNAMIC_DEV;
	tty_set_operations(tty, &goldfish_tty_ops);
	ret = tty_register_driver(tty);
	if (ret)
		goto err_tty_register_driver_failed;

	goldfish_tty_driver = tty;
	return 0;

err_tty_register_driver_failed:
	put_tty_driver(tty);
err_alloc_tty_driver_failed:
	kfree(goldfish_ttys);
	goldfish_ttys = NULL;
err_alloc_goldfish_ttys_failed:
	return ret;
}

static void goldfish_tty_delete_driver(void)
{
	tty_unregister_driver(goldfish_tty_driver);
	put_tty_driver(goldfish_tty_driver);
	goldfish_tty_driver = NULL;
	kfree(goldfish_ttys);
	goldfish_ttys = NULL;
}

static int goldfish_tty_probe(struct platform_device *pdev)
{
	struct goldfish_tty *qtty;
	int ret = -EINVAL;
	struct resource *r;
	struct device *ttydev;
	void __iomem *base;
	u32 irq;
	unsigned int line;

	r = platform_get_resource(pdev, IORESOURCE_MEM, 0);
	if(r == NULL)
		return -EINVAL;

	base = ioremap(r->start, 0x1000);
	if (base == NULL)
		pr_err("goldfish_tty: unable to remap base\n");

	r = platform_get_resource(pdev, IORESOURCE_IRQ, 0);
	if(r == NULL)
		goto err_unmap;

	irq = r->start;

	mutex_lock(&goldfish_tty_lock);

	if (pdev->id == PLATFORM_DEVID_NONE)
		line = goldfish_tty_current_line_count;
	else
		line = pdev->id;

	if(line >= goldfish_tty_line_count)
		goto err_create_driver_failed;

	if (goldfish_tty_current_line_count == 0) {
		ret = goldfish_tty_create_driver();
		if (ret)
			goto err_create_driver_failed;
	}
	goldfish_tty_current_line_count++;

	qtty = &goldfish_ttys[line];
	spin_lock_init(&qtty->lock);
	tty_port_init(&qtty->port);
	qtty->port.ops = &goldfish_port_ops;
	qtty->base = base;
	qtty->irq = irq;
	qtty->dev = &pdev->dev;

	/* Goldfish TTY device used by the Goldfish emulator
	 * should identify itself with 0, forcing the driver
	 * to use virtual addresses. Goldfish TTY device
	 * on Ranchu emulator (qemu2) returns 1 here and
	 * driver will use physical addresses.
	 */
	qtty->version = readl(base + GOLDFISH_TTY_VERSION);

	/* Goldfish TTY device on Ranchu emulator (qemu2)
	 * will use DMA for read/write IO operations.
	 */
	if (qtty->version > 0) {
		/* Initialize dma_mask to 32-bits.
		 */
		if (!pdev->dev.dma_mask)
			pdev->dev.dma_mask = &pdev->dev.coherent_dma_mask;
		if (dma_set_mask(&pdev->dev, DMA_BIT_MASK(32))) {
			dev_err(&pdev->dev, "No suitable DMA available.\n");
			goto err_create_driver_failed;
		}
	}

	writel(GOLDFISH_TTY_CMD_INT_DISABLE, base + GOLDFISH_TTY_CMD);

	ret = request_irq(irq, goldfish_tty_interrupt, IRQF_SHARED, "goldfish_tty", qtty);
	if(ret)
		goto err_request_irq_failed;


	ttydev = tty_port_register_device(&qtty->port, goldfish_tty_driver,
					  line, &pdev->dev);
	if (IS_ERR(ttydev)) {
		ret = PTR_ERR(ttydev);
		goto err_tty_register_device_failed;
	}

	strcpy(qtty->console.name, "ttyGF");
	qtty->console.write = goldfish_tty_console_write;
	qtty->console.device = goldfish_tty_console_device;
	qtty->console.setup = goldfish_tty_console_setup;
	qtty->console.flags = CON_PRINTBUFFER;
	qtty->console.index = line;
	register_console(&qtty->console);
	platform_set_drvdata(pdev, qtty);

	mutex_unlock(&goldfish_tty_lock);
	return 0;

err_tty_register_device_failed:
	free_irq(irq, pdev);
err_request_irq_failed:
	goldfish_tty_current_line_count--;
	if(goldfish_tty_current_line_count == 0)
		goldfish_tty_delete_driver();
err_create_driver_failed:
	mutex_unlock(&goldfish_tty_lock);
err_unmap:
	iounmap(base);
	return ret;
}

static int goldfish_tty_remove(struct platform_device *pdev)
{
	struct goldfish_tty *qtty = platform_get_drvdata(pdev);

	mutex_lock(&goldfish_tty_lock);

	unregister_console(&qtty->console);
	tty_unregister_device(goldfish_tty_driver, qtty->console.index);
	iounmap(qtty->base);
	qtty->base = 0;
	free_irq(qtty->irq, pdev);
	goldfish_tty_current_line_count--;
	if (goldfish_tty_current_line_count == 0)
		goldfish_tty_delete_driver();
	mutex_unlock(&goldfish_tty_lock);
	return 0;
}

#ifdef CONFIG_GOLDFISH_TTY_EARLY_CONSOLE
static void gf_early_console_putchar(struct uart_port *port, int ch)
{
	__raw_writel(ch, port->membase);
}

static void gf_early_write(struct console *con, const char *s, unsigned int n)
{
	struct earlycon_device *dev = con->data;

	uart_console_write(&dev->port, s, n, gf_early_console_putchar);
}

static int __init gf_earlycon_setup(struct earlycon_device *device,
				    const char *opt)
{
	if (!device->port.membase)
		return -ENODEV;

	device->con->write = gf_early_write;
	return 0;
}

OF_EARLYCON_DECLARE(early_gf_tty, "google,goldfish-tty", gf_earlycon_setup);
#endif

static const struct of_device_id goldfish_tty_of_match[] = {
	{ .compatible = "google,goldfish-tty", },
	{},
};

MODULE_DEVICE_TABLE(of, goldfish_tty_of_match);

static struct platform_driver goldfish_tty_platform_driver = {
	.probe = goldfish_tty_probe,
	.remove = goldfish_tty_remove,
	.driver = {
		.name = "goldfish_tty",
		.of_match_table = goldfish_tty_of_match,
	}
};

module_platform_driver(goldfish_tty_platform_driver);

MODULE_LICENSE("GPL v2");<|MERGE_RESOLUTION|>--- conflicted
+++ resolved
@@ -29,7 +29,6 @@
 #include <linux/serial_core.h>
 #include <linux/of.h>
 
-<<<<<<< HEAD
 enum {
 	/* Goldfish tty register's offsets */
 	GOLDFISH_TTY_PUT_CHAR		= 0x00,
@@ -43,20 +42,6 @@
 	GOLDFISH_TTY_VERSION		= 0x20,
 
 	/* Goldfish tty commands */
-=======
-/* Goldfish tty register's offsets */
-enum {
-	GOLDFISH_TTY_REG_BYTES_READY	= 0x04,
-	GOLDFISH_TTY_REG_CMD		= 0x08,
-	GOLDFISH_TTY_REG_DATA_PTR	= 0x10,
-	GOLDFISH_TTY_REG_DATA_LEN	= 0x14,
-	GOLDFISH_TTY_REG_DATA_PTR_HIGH	= 0x18,
-	GOLDFISH_TTY_REG_VERSION	= 0x20,
-};
-
-/* Goldfish tty commands */
-enum {
->>>>>>> 875c0cc8
 	GOLDFISH_TTY_CMD_INT_DISABLE	= 0,
 	GOLDFISH_TTY_CMD_INT_ENABLE	= 1,
 	GOLDFISH_TTY_CMD_WRITE_BUFFER	= 2,
@@ -101,7 +86,6 @@
 	spin_unlock_irqrestore(&qtty->lock, irq_flags);
 }
 
-<<<<<<< HEAD
 static inline void goldfish_tty_rw(
 	struct goldfish_tty *qtty,
 	unsigned long address,
@@ -124,35 +108,6 @@
 			unsigned long avail    = next - address;
 
 			/* Map the buffer's virtual address to the DMA address
-=======
-static void goldfish_tty_rw(struct goldfish_tty *qtty,
-			    const void *address_ptr,
-			    unsigned int count,
-			    int is_write)
-{
-	dma_addr_t dma_handle;
-	enum dma_data_direction dma_dir;
-	uintptr_t address;
-
-	address = (uintptr_t)address_ptr;
-	dma_dir = (is_write ? DMA_TO_DEVICE : DMA_FROM_DEVICE);
-
-	if (qtty->version > 0) {
-		/*
-		 * Goldfish TTY for Ranchu platform uses
-		 * physical addresses and DMA for read/write operations
-		 */
-		uintptr_t address_end = address + count;
-
-		while (address < address_end) {
-			uintptr_t page_end = (address & PAGE_MASK) + PAGE_SIZE;
-			uintptr_t next     = page_end < address_end ?
-						page_end : address_end;
-			uintptr_t avail    = next - address;
-
-			/*
-			 * Map the buffer's virtual address to the DMA address
->>>>>>> 875c0cc8
 			 * so the buffer can be accessed by the device.
 			 */
 			dma_handle = dma_map_single(qtty->dev, (void *)address,
@@ -185,14 +140,16 @@
 				  unsigned int count)
 {
 	struct goldfish_tty *qtty = &goldfish_ttys[line];
-
-	goldfish_tty_rw(qtty, buf, count, 1);
+	unsigned long address = (unsigned long)(void *)buf;
+
+	goldfish_tty_rw(qtty, address, count, 1);
 }
 
 static irqreturn_t goldfish_tty_interrupt(int irq, void *dev_id)
 {
 	struct goldfish_tty *qtty = dev_id;
 	void __iomem *base = qtty->base;
+	unsigned long address;
 	unsigned char *buf;
 	u32 count;
 
@@ -201,7 +158,9 @@
 		return IRQ_NONE;
 
 	count = tty_prepare_flip_string(&qtty->port, &buf, count);
-	goldfish_tty_rw(qtty, buf, count, 0);
+
+	address = (unsigned long)(void *)buf;
+	goldfish_tty_rw(qtty, address, count, 0);
 
 	tty_schedule_flip(&qtty->port);
 	return IRQ_HANDLED;
@@ -223,7 +182,6 @@
 static int goldfish_tty_open(struct tty_struct *tty, struct file *filp)
 {
 	struct goldfish_tty *qtty = &goldfish_ttys[tty->index];
-
 	return tty_port_open(&qtty->port, tty, filp);
 }
 
@@ -253,12 +211,7 @@
 {
 	struct goldfish_tty *qtty = &goldfish_ttys[tty->index];
 	void __iomem *base = qtty->base;
-<<<<<<< HEAD
 	return readl(base + GOLDFISH_TTY_BYTES_READY);
-=======
-
-	return readl(base + GOLDFISH_TTY_REG_BYTES_READY);
->>>>>>> 875c0cc8
 }
 
 static void goldfish_tty_console_write(struct console *co, const char *b, unsigned count)
