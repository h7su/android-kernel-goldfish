/*
 * Copyright © 2014 Intel Corporation
 *
 * Permission is hereby granted, free of charge, to any person obtaining a
 * copy of this software and associated documentation files (the "Software"),
 * to deal in the Software without restriction, including without limitation
 * the rights to use, copy, modify, merge, publish, distribute, sublicense,
 * and/or sell copies of the Software, and to permit persons to whom the
 * Software is furnished to do so, subject to the following conditions:
 *
 * The above copyright notice and this permission notice (including the next
 * paragraph) shall be included in all copies or substantial portions of the
 * Software.
 *
 * THE SOFTWARE IS PROVIDED "AS IS", WITHOUT WARRANTY OF ANY KIND, EXPRESS OR
 * IMPLIED, INCLUDING BUT NOT LIMITED TO THE WARRANTIES OF MERCHANTABILITY,
 * FITNESS FOR A PARTICULAR PURPOSE AND NONINFRINGEMENT.  IN NO EVENT SHALL
 * THE AUTHORS OR COPYRIGHT HOLDERS BE LIABLE FOR ANY CLAIM, DAMAGES OR OTHER
 * LIABILITY, WHETHER IN AN ACTION OF CONTRACT, TORT OR OTHERWISE, ARISING
 * FROM, OUT OF OR IN CONNECTION WITH THE SOFTWARE OR THE USE OR OTHER DEALINGS
 * IN THE SOFTWARE.
 *
 */
#ifndef _INTEL_UC_H_
#define _INTEL_UC_H_

#include "intel_guc_fwif.h"
#include "i915_guc_reg.h"
#include "intel_ringbuffer.h"
#include "intel_guc_ct.h"
#include "i915_vma.h"

struct drm_i915_gem_request;

/*
 * This structure primarily describes the GEM object shared with the GuC.
 * The specs sometimes refer to this object as a "GuC context", but we use
 * the term "client" to avoid confusion with hardware contexts. This
 * GEM object is held for the entire lifetime of our interaction with
 * the GuC, being allocated before the GuC is loaded with its firmware.
 * Because there's no way to update the address used by the GuC after
 * initialisation, the shared object must stay pinned into the GGTT as
 * long as the GuC is in use. We also keep the first page (only) mapped
 * into kernel address space, as it includes shared data that must be
 * updated on every request submission.
 *
 * The single GEM object described here is actually made up of several
 * separate areas, as far as the GuC is concerned. The first page (kept
 * kmap'd) includes the "process descriptor" which holds sequence data for
 * the doorbell, and one cacheline which actually *is* the doorbell; a
 * write to this will "ring the doorbell" (i.e. send an interrupt to the
 * GuC). The subsequent  pages of the client object constitute the work
 * queue (a circular array of work items), again described in the process
 * descriptor. Work queue pages are mapped momentarily as required.
 *
 * We also keep a few statistics on failures. Ideally, these should all
 * be zero!
 *   no_wq_space: times that the submission pre-check found no space was
 *                available in the work queue (note, the queue is shared,
 *                not per-engine). It is OK for this to be nonzero, but
 *                it should not be huge!
<<<<<<< HEAD
=======
 *   b_fail: failed to ring the doorbell. This should never happen, unless
 *           somehow the hardware misbehaves, or maybe if the GuC firmware
 *           crashes? We probably need to reset the GPU to recover.
 *   retcode: errno from last guc_submit()
>>>>>>> 32c1431e
 */
struct i915_guc_client {
	struct i915_vma *vma;
	void *vaddr;
	struct i915_gem_context *owner;
	struct intel_guc *guc;

	uint32_t engines;		/* bitmap of (host) engine ids	*/
	uint32_t priority;
	u32 stage_id;
	uint32_t proc_desc_offset;

	u16 doorbell_id;
	unsigned long doorbell_offset;
	u32 doorbell_cookie;

	spinlock_t wq_lock;
	uint32_t wq_offset;
	uint32_t wq_size;
	uint32_t wq_tail;
	uint32_t wq_rsvd;
	uint32_t no_wq_space;

	/* Per-engine counts of GuC submissions */
	uint64_t submissions[I915_NUM_ENGINES];
};

enum intel_uc_fw_status {
	INTEL_UC_FIRMWARE_FAIL = -1,
	INTEL_UC_FIRMWARE_NONE = 0,
	INTEL_UC_FIRMWARE_PENDING,
	INTEL_UC_FIRMWARE_SUCCESS
};

/* User-friendly representation of an enum */
static inline
const char *intel_uc_fw_status_repr(enum intel_uc_fw_status status)
{
	switch (status) {
	case INTEL_UC_FIRMWARE_FAIL:
		return "FAIL";
	case INTEL_UC_FIRMWARE_NONE:
		return "NONE";
	case INTEL_UC_FIRMWARE_PENDING:
		return "PENDING";
	case INTEL_UC_FIRMWARE_SUCCESS:
		return "SUCCESS";
	}
	return "<invalid>";
}

enum intel_uc_fw_type {
	INTEL_UC_FW_TYPE_GUC,
	INTEL_UC_FW_TYPE_HUC
};

/* User-friendly representation of an enum */
static inline const char *intel_uc_fw_type_repr(enum intel_uc_fw_type type)
{
	switch (type) {
	case INTEL_UC_FW_TYPE_GUC:
		return "GuC";
	case INTEL_UC_FW_TYPE_HUC:
		return "HuC";
	}
	return "uC";
}

/*
 * This structure encapsulates all the data needed during the process
 * of fetching, caching, and loading the firmware image into the GuC.
 */
struct intel_uc_fw {
	const char *path;
	size_t size;
	struct drm_i915_gem_object *obj;
	enum intel_uc_fw_status fetch_status;
	enum intel_uc_fw_status load_status;

	uint16_t major_ver_wanted;
	uint16_t minor_ver_wanted;
	uint16_t major_ver_found;
	uint16_t minor_ver_found;

	enum intel_uc_fw_type type;
	uint32_t header_size;
	uint32_t header_offset;
	uint32_t rsa_size;
	uint32_t rsa_offset;
	uint32_t ucode_size;
	uint32_t ucode_offset;
};

struct intel_guc_log {
	uint32_t flags;
	struct i915_vma *vma;
	/* The runtime stuff gets created only when GuC logging gets enabled */
	struct {
		void *buf_addr;
		struct workqueue_struct *flush_wq;
		struct work_struct flush_work;
		struct rchan *relay_chan;
	} runtime;
	/* logging related stats */
	u32 capture_miss_count;
	u32 flush_interrupt_count;
	u32 prev_overflow_count[GUC_MAX_LOG_BUFFER];
	u32 total_overflow_count[GUC_MAX_LOG_BUFFER];
	u32 flush_count[GUC_MAX_LOG_BUFFER];
};

struct intel_guc {
	struct intel_uc_fw fw;
	struct intel_guc_log log;
	struct intel_guc_ct ct;

	/* Log snapshot if GuC errors during load */
	struct drm_i915_gem_object *load_err_log;

	/* intel_guc_recv interrupt related state */
	bool interrupts_enabled;

	struct i915_vma *ads_vma;
	struct i915_vma *stage_desc_pool;
	void *stage_desc_pool_vaddr;
	struct ida stage_ids;

	struct i915_guc_client *execbuf_client;

	DECLARE_BITMAP(doorbell_bitmap, GUC_NUM_DOORBELLS);
	uint32_t db_cacheline;		/* Cyclic counter mod pagesize	*/

	/* GuC's FW specific registers used in MMIO send */
	struct {
		u32 base;
		unsigned int count;
		enum forcewake_domains fw_domains;
	} send_regs;

	/* To serialize the intel_guc_send actions */
	struct mutex send_mutex;

	/* GuC's FW specific send function */
	int (*send)(struct intel_guc *guc, const u32 *data, u32 len);

	/* GuC's FW specific notify function */
	void (*notify)(struct intel_guc *guc);
};

struct intel_huc {
	/* Generic uC firmware management */
	struct intel_uc_fw fw;

	/* HuC-specific additions */
};

/* intel_uc.c */
void intel_uc_sanitize_options(struct drm_i915_private *dev_priv);
void intel_uc_init_early(struct drm_i915_private *dev_priv);
void intel_uc_init_fw(struct drm_i915_private *dev_priv);
void intel_uc_fini_fw(struct drm_i915_private *dev_priv);
int intel_uc_init_hw(struct drm_i915_private *dev_priv);
void intel_uc_fini_hw(struct drm_i915_private *dev_priv);
int intel_guc_sample_forcewake(struct intel_guc *guc);
int intel_guc_send_nop(struct intel_guc *guc, const u32 *action, u32 len);
int intel_guc_send_mmio(struct intel_guc *guc, const u32 *action, u32 len);

static inline int intel_guc_send(struct intel_guc *guc, const u32 *action, u32 len)
{
	return guc->send(guc, action, len);
}

static inline void intel_guc_notify(struct intel_guc *guc)
{
	guc->notify(guc);
}

/* intel_guc_loader.c */
int intel_guc_select_fw(struct intel_guc *guc);
int intel_guc_init_hw(struct intel_guc *guc);
int intel_guc_suspend(struct drm_i915_private *dev_priv);
int intel_guc_resume(struct drm_i915_private *dev_priv);
u32 intel_guc_wopcm_size(struct drm_i915_private *dev_priv);

/* i915_guc_submission.c */
int i915_guc_submission_init(struct drm_i915_private *dev_priv);
int i915_guc_submission_enable(struct drm_i915_private *dev_priv);
int i915_guc_wq_reserve(struct drm_i915_gem_request *rq);
void i915_guc_wq_unreserve(struct drm_i915_gem_request *request);
void i915_guc_submission_disable(struct drm_i915_private *dev_priv);
void i915_guc_submission_fini(struct drm_i915_private *dev_priv);
struct i915_vma *intel_guc_allocate_vma(struct intel_guc *guc, u32 size);

/* intel_guc_log.c */
int intel_guc_log_create(struct intel_guc *guc);
void intel_guc_log_destroy(struct intel_guc *guc);
int i915_guc_log_control(struct drm_i915_private *dev_priv, u64 control_val);
void i915_guc_log_register(struct drm_i915_private *dev_priv);
void i915_guc_log_unregister(struct drm_i915_private *dev_priv);

static inline u32 guc_ggtt_offset(struct i915_vma *vma)
{
	u32 offset = i915_ggtt_offset(vma);
	GEM_BUG_ON(offset < GUC_WOPCM_TOP);
	GEM_BUG_ON(range_overflows_t(u64, offset, vma->size, GUC_GGTT_TOP));
	return offset;
}

/* intel_huc.c */
void intel_huc_select_fw(struct intel_huc *huc);
void intel_huc_init_hw(struct intel_huc *huc);
void intel_guc_auth_huc(struct drm_i915_private *dev_priv);

#endif<|MERGE_RESOLUTION|>--- conflicted
+++ resolved
@@ -59,13 +59,10 @@
  *                available in the work queue (note, the queue is shared,
  *                not per-engine). It is OK for this to be nonzero, but
  *                it should not be huge!
-<<<<<<< HEAD
-=======
  *   b_fail: failed to ring the doorbell. This should never happen, unless
  *           somehow the hardware misbehaves, or maybe if the GuC firmware
  *           crashes? We probably need to reset the GPU to recover.
  *   retcode: errno from last guc_submit()
->>>>>>> 32c1431e
  */
 struct i915_guc_client {
 	struct i915_vma *vma;
