/*
 * Copyright © 2008-2012 Intel Corporation
 *
 * Permission is hereby granted, free of charge, to any person obtaining a
 * copy of this software and associated documentation files (the "Software"),
 * to deal in the Software without restriction, including without limitation
 * the rights to use, copy, modify, merge, publish, distribute, sublicense,
 * and/or sell copies of the Software, and to permit persons to whom the
 * Software is furnished to do so, subject to the following conditions:
 *
 * The above copyright notice and this permission notice (including the next
 * paragraph) shall be included in all copies or substantial portions of the
 * Software.
 *
 * THE SOFTWARE IS PROVIDED "AS IS", WITHOUT WARRANTY OF ANY KIND, EXPRESS OR
 * IMPLIED, INCLUDING BUT NOT LIMITED TO THE WARRANTIES OF MERCHANTABILITY,
 * FITNESS FOR A PARTICULAR PURPOSE AND NONINFRINGEMENT.  IN NO EVENT SHALL
 * THE AUTHORS OR COPYRIGHT HOLDERS BE LIABLE FOR ANY CLAIM, DAMAGES OR OTHER
 * LIABILITY, WHETHER IN AN ACTION OF CONTRACT, TORT OR OTHERWISE, ARISING
 * FROM, OUT OF OR IN CONNECTION WITH THE SOFTWARE OR THE USE OR OTHER DEALINGS
 * IN THE SOFTWARE.
 *
 * Authors:
 *    Eric Anholt <eric@anholt.net>
 *    Chris Wilson <chris@chris-wilson.co.uk>
 *
 */

#include <drm/drmP.h>
#include <drm/i915_drm.h>
#include "i915_drv.h"

/*
 * The BIOS typically reserves some of the system's memory for the exclusive
 * use of the integrated graphics. This memory is no longer available for
 * use by the OS and so the user finds that his system has less memory
 * available than he put in. We refer to this memory as stolen.
 *
 * The BIOS will allocate its framebuffer from the stolen memory. Our
 * goal is try to reuse that object for our own fbcon which must always
 * be available for panics. Anything else we can reuse the stolen memory
 * for is a boon.
 */

int i915_gem_stolen_insert_node_in_range(struct drm_i915_private *dev_priv,
					 struct drm_mm_node *node, u64 size,
					 unsigned alignment, u64 start, u64 end)
{
	int ret;

	if (!drm_mm_initialized(&dev_priv->mm.stolen))
		return -ENODEV;

	/* WaSkipStolenMemoryFirstPage:bdw+ */
	if (INTEL_GEN(dev_priv) >= 8 && start < 4096)
		start = 4096;

	mutex_lock(&dev_priv->mm.stolen_lock);
	ret = drm_mm_insert_node_in_range(&dev_priv->mm.stolen, node,
					  size, alignment, 0,
					  start, end, DRM_MM_INSERT_BEST);
	mutex_unlock(&dev_priv->mm.stolen_lock);

	return ret;
}

int i915_gem_stolen_insert_node(struct drm_i915_private *dev_priv,
				struct drm_mm_node *node, u64 size,
				unsigned alignment)
{
	return i915_gem_stolen_insert_node_in_range(dev_priv, node, size,
						    alignment, 0, U64_MAX);
}

void i915_gem_stolen_remove_node(struct drm_i915_private *dev_priv,
				 struct drm_mm_node *node)
{
	mutex_lock(&dev_priv->mm.stolen_lock);
	drm_mm_remove_node(node);
	mutex_unlock(&dev_priv->mm.stolen_lock);
}

static int i915_adjust_stolen(struct drm_i915_private *dev_priv,
			      struct resource *dsm)
{
	struct i915_ggtt *ggtt = &dev_priv->ggtt;
	struct resource *r;

	if (dsm->start == 0 || dsm->end <= dsm->start)
		return -EINVAL;

	/*
	 * TODO: We have yet too encounter the case where the GTT wasn't at the
	 * end of stolen. With that assumption we could simplify this.
	 */

	/* Make sure we don't clobber the GTT if it's within stolen memory */
	if (INTEL_GEN(dev_priv) <= 4 &&
	    !IS_G33(dev_priv) && !IS_PINEVIEW(dev_priv) && !IS_G4X(dev_priv)) {
		struct resource stolen[2] = {*dsm, *dsm};
		struct resource ggtt_res;
		resource_size_t ggtt_start;

		ggtt_start = I915_READ(PGTBL_CTL);
		if (IS_GEN4(dev_priv))
			ggtt_start = (ggtt_start & PGTBL_ADDRESS_LO_MASK) |
				     (ggtt_start & PGTBL_ADDRESS_HI_MASK) << 28;
		else
			ggtt_start &= PGTBL_ADDRESS_LO_MASK;

		ggtt_res =
			(struct resource) DEFINE_RES_MEM(ggtt_start,
							 ggtt_total_entries(ggtt) * 4);

		if (ggtt_res.start >= stolen[0].start && ggtt_res.start < stolen[0].end)
			stolen[0].end = ggtt_res.start;
		if (ggtt_res.end > stolen[1].start && ggtt_res.end <= stolen[1].end)
			stolen[1].start = ggtt_res.end;

		/* Pick the larger of the two chunks */
		if (resource_size(&stolen[0]) > resource_size(&stolen[1]))
			*dsm = stolen[0];
		else
			*dsm = stolen[1];

		if (stolen[0].start != stolen[1].start ||
		    stolen[0].end != stolen[1].end) {
			DRM_DEBUG_DRIVER("GTT within stolen memory at %pR\n", &ggtt_res);
			DRM_DEBUG_DRIVER("Stolen memory adjusted to %pR\n", dsm);
		}
	}

	/*
	 * Verify that nothing else uses this physical address. Stolen
	 * memory should be reserved by the BIOS and hidden from the
	 * kernel. So if the region is already marked as busy, something
	 * is seriously wrong.
	 */
	r = devm_request_mem_region(dev_priv->drm.dev, dsm->start,
				    resource_size(dsm),
				    "Graphics Stolen Memory");
	if (r == NULL) {
		/*
		 * One more attempt but this time requesting region from
		 * start + 1, as we have seen that this resolves the region
		 * conflict with the PCI Bus.
		 * This is a BIOS w/a: Some BIOS wrap stolen in the root
		 * PCI bus, but have an off-by-one error. Hence retry the
		 * reservation starting from 1 instead of 0.
		 * There's also BIOS with off-by-one on the other end.
		 */
		r = devm_request_mem_region(dev_priv->drm.dev, dsm->start + 1,
					    resource_size(dsm) - 2,
					    "Graphics Stolen Memory");
		/*
		 * GEN3 firmware likes to smash pci bridges into the stolen
		 * range. Apparently this works.
		 */
		if (r == NULL && !IS_GEN3(dev_priv)) {
			DRM_ERROR("conflict detected with stolen region: %pR\n",
				  dsm);

			return -EBUSY;
		}
	}

	return 0;
}

void i915_gem_cleanup_stolen(struct drm_device *dev)
{
	struct drm_i915_private *dev_priv = to_i915(dev);

	if (!drm_mm_initialized(&dev_priv->mm.stolen))
		return;

	drm_mm_takedown(&dev_priv->mm.stolen);
}

static void g4x_get_stolen_reserved(struct drm_i915_private *dev_priv,
				    resource_size_t *base,
				    resource_size_t *size)
{
	u32 reg_val = I915_READ(IS_GM45(dev_priv) ?
				CTG_STOLEN_RESERVED :
				ELK_STOLEN_RESERVED);
	resource_size_t stolen_top = dev_priv->dsm.end + 1;

	DRM_DEBUG_DRIVER("%s_STOLEN_RESERVED = %08x\n",
			 IS_GM45(dev_priv) ? "CTG" : "ELK", reg_val);

	if ((reg_val & G4X_STOLEN_RESERVED_ENABLE) == 0)
		return;

	/*
	 * Whether ILK really reuses the ELK register for this is unclear.
	 * Let's see if we catch anyone with this supposedly enabled on ILK.
	 */
	WARN(IS_GEN5(dev_priv), "ILK stolen reserved found? 0x%08x\n", reg_val);

	if (!(reg_val & G4X_STOLEN_RESERVED_ADDR2_MASK))
		return;

	*base = (reg_val & G4X_STOLEN_RESERVED_ADDR2_MASK) << 16;
	WARN_ON((reg_val & G4X_STOLEN_RESERVED_ADDR1_MASK) < *base);

	*size = stolen_top - *base;
}

static void gen6_get_stolen_reserved(struct drm_i915_private *dev_priv,
				     resource_size_t *base,
				     resource_size_t *size)
{
	u32 reg_val = I915_READ(GEN6_STOLEN_RESERVED);

	DRM_DEBUG_DRIVER("GEN6_STOLEN_RESERVED = %08x\n", reg_val);

	if (!(reg_val & GEN6_STOLEN_RESERVED_ENABLE))
		return;

	*base = reg_val & GEN6_STOLEN_RESERVED_ADDR_MASK;

	switch (reg_val & GEN6_STOLEN_RESERVED_SIZE_MASK) {
	case GEN6_STOLEN_RESERVED_1M:
		*size = 1024 * 1024;
		break;
	case GEN6_STOLEN_RESERVED_512K:
		*size = 512 * 1024;
		break;
	case GEN6_STOLEN_RESERVED_256K:
		*size = 256 * 1024;
		break;
	case GEN6_STOLEN_RESERVED_128K:
		*size = 128 * 1024;
		break;
	default:
		*size = 1024 * 1024;
		MISSING_CASE(reg_val & GEN6_STOLEN_RESERVED_SIZE_MASK);
	}
}

static void vlv_get_stolen_reserved(struct drm_i915_private *dev_priv,
				    resource_size_t *base,
				    resource_size_t *size)
{
	u32 reg_val = I915_READ(GEN6_STOLEN_RESERVED);
	resource_size_t stolen_top = dev_priv->dsm.end + 1;
<<<<<<< HEAD

	DRM_DEBUG_DRIVER("GEN6_STOLEN_RESERVED = %08x\n", reg_val);

=======

	DRM_DEBUG_DRIVER("GEN6_STOLEN_RESERVED = %08x\n", reg_val);

>>>>>>> 01f83786
	if (!(reg_val & GEN6_STOLEN_RESERVED_ENABLE))
		return;

	switch (reg_val & GEN7_STOLEN_RESERVED_SIZE_MASK) {
	default:
		MISSING_CASE(reg_val & GEN7_STOLEN_RESERVED_SIZE_MASK);
	case GEN7_STOLEN_RESERVED_1M:
		*size = 1024 * 1024;
		break;
	}

	/*
	 * On vlv, the ADDR_MASK portion is left as 0 and HW deduces the
	 * reserved location as (top - size).
	 */
	*base = stolen_top - *size;
}

static void gen7_get_stolen_reserved(struct drm_i915_private *dev_priv,
				     resource_size_t *base,
				     resource_size_t *size)
{
	u32 reg_val = I915_READ(GEN6_STOLEN_RESERVED);

	DRM_DEBUG_DRIVER("GEN6_STOLEN_RESERVED = %08x\n", reg_val);

	if (!(reg_val & GEN6_STOLEN_RESERVED_ENABLE))
		return;

	*base = reg_val & GEN7_STOLEN_RESERVED_ADDR_MASK;

	switch (reg_val & GEN7_STOLEN_RESERVED_SIZE_MASK) {
	case GEN7_STOLEN_RESERVED_1M:
		*size = 1024 * 1024;
		break;
	case GEN7_STOLEN_RESERVED_256K:
		*size = 256 * 1024;
		break;
	default:
		*size = 1024 * 1024;
		MISSING_CASE(reg_val & GEN7_STOLEN_RESERVED_SIZE_MASK);
	}
}

static void chv_get_stolen_reserved(struct drm_i915_private *dev_priv,
				    resource_size_t *base,
				    resource_size_t *size)
{
	u32 reg_val = I915_READ(GEN6_STOLEN_RESERVED);

	DRM_DEBUG_DRIVER("GEN6_STOLEN_RESERVED = %08x\n", reg_val);

	if (!(reg_val & GEN6_STOLEN_RESERVED_ENABLE))
		return;

	*base = reg_val & GEN6_STOLEN_RESERVED_ADDR_MASK;

	switch (reg_val & GEN8_STOLEN_RESERVED_SIZE_MASK) {
	case GEN8_STOLEN_RESERVED_1M:
		*size = 1024 * 1024;
		break;
	case GEN8_STOLEN_RESERVED_2M:
		*size = 2 * 1024 * 1024;
		break;
	case GEN8_STOLEN_RESERVED_4M:
		*size = 4 * 1024 * 1024;
		break;
	case GEN8_STOLEN_RESERVED_8M:
		*size = 8 * 1024 * 1024;
		break;
	default:
		*size = 8 * 1024 * 1024;
		MISSING_CASE(reg_val & GEN8_STOLEN_RESERVED_SIZE_MASK);
	}
}

static void bdw_get_stolen_reserved(struct drm_i915_private *dev_priv,
				    resource_size_t *base,
				    resource_size_t *size)
{
	u32 reg_val = I915_READ(GEN6_STOLEN_RESERVED);
	resource_size_t stolen_top = dev_priv->dsm.end + 1;

	DRM_DEBUG_DRIVER("GEN6_STOLEN_RESERVED = %08x\n", reg_val);

	if (!(reg_val & GEN6_STOLEN_RESERVED_ENABLE))
		return;

	if (!(reg_val & GEN6_STOLEN_RESERVED_ADDR_MASK))
		return;

	*base = reg_val & GEN6_STOLEN_RESERVED_ADDR_MASK;
	*size = stolen_top - *base;
}

int i915_gem_init_stolen(struct drm_i915_private *dev_priv)
{
	resource_size_t reserved_base, stolen_top;
	resource_size_t reserved_total, reserved_size;

	mutex_init(&dev_priv->mm.stolen_lock);

	if (intel_vgpu_active(dev_priv)) {
		DRM_INFO("iGVT-g active, disabling use of stolen memory\n");
		return 0;
	}

	if (intel_vtd_active() && INTEL_GEN(dev_priv) < 8) {
		DRM_INFO("DMAR active, disabling use of stolen memory\n");
		return 0;
	}

	if (resource_size(&intel_graphics_stolen_res) == 0)
		return 0;

	dev_priv->dsm = intel_graphics_stolen_res;

	if (i915_adjust_stolen(dev_priv, &dev_priv->dsm))
		return 0;

	GEM_BUG_ON(dev_priv->dsm.start == 0);
	GEM_BUG_ON(dev_priv->dsm.end <= dev_priv->dsm.start);

	stolen_top = dev_priv->dsm.end + 1;
	reserved_base = stolen_top;
	reserved_size = 0;

	switch (INTEL_GEN(dev_priv)) {
	case 2:
	case 3:
		break;
	case 4:
		if (!IS_G4X(dev_priv))
			break;
		/* fall through */
	case 5:
		g4x_get_stolen_reserved(dev_priv,
					&reserved_base, &reserved_size);
		break;
	case 6:
		gen6_get_stolen_reserved(dev_priv,
					 &reserved_base, &reserved_size);
		break;
	case 7:
		if (IS_VALLEYVIEW(dev_priv))
			vlv_get_stolen_reserved(dev_priv,
						&reserved_base, &reserved_size);
		else
			gen7_get_stolen_reserved(dev_priv,
						 &reserved_base, &reserved_size);
		break;
	default:
		if (IS_LP(dev_priv))
			chv_get_stolen_reserved(dev_priv,
						&reserved_base, &reserved_size);
		else
			bdw_get_stolen_reserved(dev_priv,
						&reserved_base, &reserved_size);
		break;
	}

	/*
	 * Our expectation is that the reserved space is at the top of the
	 * stolen region and *never* at the bottom. If we see !reserved_base,
	 * it likely means we failed to read the registers correctly.
	 */
	if (!reserved_base) {
		DRM_ERROR("inconsistent reservation %pa + %pa; ignoring\n",
			  &reserved_base, &reserved_size);
		reserved_base = stolen_top;
		reserved_size = 0;
	}

	dev_priv->dsm_reserved =
		(struct resource) DEFINE_RES_MEM(reserved_base, reserved_size);

	if (!resource_contains(&dev_priv->dsm, &dev_priv->dsm_reserved)) {
		DRM_ERROR("Stolen reserved area %pR outside stolen memory %pR\n",
			  &dev_priv->dsm_reserved, &dev_priv->dsm);
		return 0;
	}

	/* It is possible for the reserved area to end before the end of stolen
	 * memory, so just consider the start. */
	reserved_total = stolen_top - reserved_base;

	DRM_DEBUG_DRIVER("Memory reserved for graphics device: %lluK, usable: %lluK\n",
			 (u64)resource_size(&dev_priv->dsm) >> 10,
			 ((u64)resource_size(&dev_priv->dsm) - reserved_total) >> 10);
<<<<<<< HEAD

	stolen_usable_start = 0;
	/* WaSkipStolenMemoryFirstPage:bdw+ */
	if (INTEL_GEN(dev_priv) >= 8)
		stolen_usable_start = 4096;
=======
>>>>>>> 01f83786

	dev_priv->stolen_usable_size =
		resource_size(&dev_priv->dsm) - reserved_total;

	/* Basic memrange allocator for stolen space. */
	drm_mm_init(&dev_priv->mm.stolen, 0, dev_priv->stolen_usable_size);

	return 0;
}

static struct sg_table *
i915_pages_create_for_stolen(struct drm_device *dev,
			     resource_size_t offset, resource_size_t size)
{
	struct drm_i915_private *dev_priv = to_i915(dev);
	struct sg_table *st;
	struct scatterlist *sg;

	GEM_BUG_ON(range_overflows(offset, size, resource_size(&dev_priv->dsm)));

	/* We hide that we have no struct page backing our stolen object
	 * by wrapping the contiguous physical allocation with a fake
	 * dma mapping in a single scatterlist.
	 */

	st = kmalloc(sizeof(*st), GFP_KERNEL);
	if (st == NULL)
		return ERR_PTR(-ENOMEM);

	if (sg_alloc_table(st, 1, GFP_KERNEL)) {
		kfree(st);
		return ERR_PTR(-ENOMEM);
	}

	sg = st->sgl;
	sg->offset = 0;
	sg->length = size;

	sg_dma_address(sg) = (dma_addr_t)dev_priv->dsm.start + offset;
	sg_dma_len(sg) = size;

	return st;
}

static int i915_gem_object_get_pages_stolen(struct drm_i915_gem_object *obj)
{
	struct sg_table *pages =
		i915_pages_create_for_stolen(obj->base.dev,
					     obj->stolen->start,
					     obj->stolen->size);
	if (IS_ERR(pages))
		return PTR_ERR(pages);

	__i915_gem_object_set_pages(obj, pages, obj->stolen->size);

	return 0;
}

static void i915_gem_object_put_pages_stolen(struct drm_i915_gem_object *obj,
					     struct sg_table *pages)
{
	/* Should only be called from i915_gem_object_release_stolen() */
	sg_free_table(pages);
	kfree(pages);
}

static void
i915_gem_object_release_stolen(struct drm_i915_gem_object *obj)
{
	struct drm_i915_private *dev_priv = to_i915(obj->base.dev);
	struct drm_mm_node *stolen = fetch_and_zero(&obj->stolen);

	GEM_BUG_ON(!stolen);

	__i915_gem_object_unpin_pages(obj);

	i915_gem_stolen_remove_node(dev_priv, stolen);
	kfree(stolen);
}

static const struct drm_i915_gem_object_ops i915_gem_object_stolen_ops = {
	.get_pages = i915_gem_object_get_pages_stolen,
	.put_pages = i915_gem_object_put_pages_stolen,
	.release = i915_gem_object_release_stolen,
};

static struct drm_i915_gem_object *
_i915_gem_object_create_stolen(struct drm_i915_private *dev_priv,
			       struct drm_mm_node *stolen)
{
	struct drm_i915_gem_object *obj;
	unsigned int cache_level;

	obj = i915_gem_object_alloc(dev_priv);
	if (obj == NULL)
		return NULL;

	drm_gem_private_object_init(&dev_priv->drm, &obj->base, stolen->size);
	i915_gem_object_init(obj, &i915_gem_object_stolen_ops);

	obj->stolen = stolen;
	obj->read_domains = I915_GEM_DOMAIN_CPU | I915_GEM_DOMAIN_GTT;
	cache_level = HAS_LLC(dev_priv) ? I915_CACHE_LLC : I915_CACHE_NONE;
	i915_gem_object_set_cache_coherency(obj, cache_level);

	if (i915_gem_object_pin_pages(obj))
		goto cleanup;

	return obj;

cleanup:
	i915_gem_object_free(obj);
	return NULL;
}

struct drm_i915_gem_object *
i915_gem_object_create_stolen(struct drm_i915_private *dev_priv,
			      resource_size_t size)
{
	struct drm_i915_gem_object *obj;
	struct drm_mm_node *stolen;
	int ret;

	if (!drm_mm_initialized(&dev_priv->mm.stolen))
		return NULL;

	if (size == 0)
		return NULL;

	stolen = kzalloc(sizeof(*stolen), GFP_KERNEL);
	if (!stolen)
		return NULL;

	ret = i915_gem_stolen_insert_node(dev_priv, stolen, size, 4096);
	if (ret) {
		kfree(stolen);
		return NULL;
	}

	obj = _i915_gem_object_create_stolen(dev_priv, stolen);
	if (obj)
		return obj;

	i915_gem_stolen_remove_node(dev_priv, stolen);
	kfree(stolen);
	return NULL;
}

struct drm_i915_gem_object *
i915_gem_object_create_stolen_for_preallocated(struct drm_i915_private *dev_priv,
					       resource_size_t stolen_offset,
					       resource_size_t gtt_offset,
					       resource_size_t size)
{
	struct i915_ggtt *ggtt = &dev_priv->ggtt;
	struct drm_i915_gem_object *obj;
	struct drm_mm_node *stolen;
	struct i915_vma *vma;
	int ret;

	if (!drm_mm_initialized(&dev_priv->mm.stolen))
		return NULL;

	lockdep_assert_held(&dev_priv->drm.struct_mutex);

	DRM_DEBUG_DRIVER("creating preallocated stolen object: stolen_offset=%pa, gtt_offset=%pa, size=%pa\n",
			 &stolen_offset, &gtt_offset, &size);

	/* KISS and expect everything to be page-aligned */
	if (WARN_ON(size == 0) ||
	    WARN_ON(!IS_ALIGNED(size, I915_GTT_PAGE_SIZE)) ||
	    WARN_ON(!IS_ALIGNED(stolen_offset, I915_GTT_MIN_ALIGNMENT)))
		return NULL;

	stolen = kzalloc(sizeof(*stolen), GFP_KERNEL);
	if (!stolen)
		return NULL;

	stolen->start = stolen_offset;
	stolen->size = size;
	mutex_lock(&dev_priv->mm.stolen_lock);
	ret = drm_mm_reserve_node(&dev_priv->mm.stolen, stolen);
	mutex_unlock(&dev_priv->mm.stolen_lock);
	if (ret) {
		DRM_DEBUG_DRIVER("failed to allocate stolen space\n");
		kfree(stolen);
		return NULL;
	}

	obj = _i915_gem_object_create_stolen(dev_priv, stolen);
	if (obj == NULL) {
		DRM_DEBUG_DRIVER("failed to allocate stolen object\n");
		i915_gem_stolen_remove_node(dev_priv, stolen);
		kfree(stolen);
		return NULL;
	}

	/* Some objects just need physical mem from stolen space */
	if (gtt_offset == I915_GTT_OFFSET_NONE)
		return obj;

	ret = i915_gem_object_pin_pages(obj);
	if (ret)
		goto err;

	vma = i915_vma_instance(obj, &ggtt->base, NULL);
	if (IS_ERR(vma)) {
		ret = PTR_ERR(vma);
		goto err_pages;
	}

	/* To simplify the initialisation sequence between KMS and GTT,
	 * we allow construction of the stolen object prior to
	 * setting up the GTT space. The actual reservation will occur
	 * later.
	 */
	ret = i915_gem_gtt_reserve(&ggtt->base, &vma->node,
				   size, gtt_offset, obj->cache_level,
				   0);
	if (ret) {
		DRM_DEBUG_DRIVER("failed to allocate stolen GTT space\n");
		goto err_pages;
	}

	GEM_BUG_ON(!drm_mm_node_allocated(&vma->node));

	vma->pages = obj->mm.pages;
	vma->flags |= I915_VMA_GLOBAL_BIND;
	__i915_vma_set_map_and_fenceable(vma);
	list_move_tail(&vma->vm_link, &ggtt->base.inactive_list);

	spin_lock(&dev_priv->mm.obj_lock);
	list_move_tail(&obj->mm.link, &dev_priv->mm.bound_list);
	obj->bind_count++;
	spin_unlock(&dev_priv->mm.obj_lock);

	return obj;

err_pages:
	i915_gem_object_unpin_pages(obj);
err:
	i915_gem_object_put(obj);
	return NULL;
}<|MERGE_RESOLUTION|>--- conflicted
+++ resolved
@@ -245,15 +245,9 @@
 {
 	u32 reg_val = I915_READ(GEN6_STOLEN_RESERVED);
 	resource_size_t stolen_top = dev_priv->dsm.end + 1;
-<<<<<<< HEAD
 
 	DRM_DEBUG_DRIVER("GEN6_STOLEN_RESERVED = %08x\n", reg_val);
 
-=======
-
-	DRM_DEBUG_DRIVER("GEN6_STOLEN_RESERVED = %08x\n", reg_val);
-
->>>>>>> 01f83786
 	if (!(reg_val & GEN6_STOLEN_RESERVED_ENABLE))
 		return;
 
@@ -443,14 +437,6 @@
 	DRM_DEBUG_DRIVER("Memory reserved for graphics device: %lluK, usable: %lluK\n",
 			 (u64)resource_size(&dev_priv->dsm) >> 10,
 			 ((u64)resource_size(&dev_priv->dsm) - reserved_total) >> 10);
-<<<<<<< HEAD
-
-	stolen_usable_start = 0;
-	/* WaSkipStolenMemoryFirstPage:bdw+ */
-	if (INTEL_GEN(dev_priv) >= 8)
-		stolen_usable_start = 4096;
-=======
->>>>>>> 01f83786
 
 	dev_priv->stolen_usable_size =
 		resource_size(&dev_priv->dsm) - reserved_total;
