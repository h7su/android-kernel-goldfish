config SELECT_MEMORY_MODEL
	def_bool y
	depends on ARCH_SELECT_MEMORY_MODEL

choice
	prompt "Memory model"
	depends on SELECT_MEMORY_MODEL
	default DISCONTIGMEM_MANUAL if ARCH_DISCONTIGMEM_DEFAULT
	default SPARSEMEM_MANUAL if ARCH_SPARSEMEM_DEFAULT
	default FLATMEM_MANUAL

config FLATMEM_MANUAL
	bool "Flat Memory"
	depends on !(ARCH_DISCONTIGMEM_ENABLE || ARCH_SPARSEMEM_ENABLE) || ARCH_FLATMEM_ENABLE
	help
	  This option allows you to change some of the ways that
	  Linux manages its memory internally.  Most users will
	  only have one option here: FLATMEM.  This is normal
	  and a correct option.

	  Some users of more advanced features like NUMA and
	  memory hotplug may have different options here.
	  DISCONTIGMEM is an more mature, better tested system,
	  but is incompatible with memory hotplug and may suffer
	  decreased performance over SPARSEMEM.  If unsure between
	  "Sparse Memory" and "Discontiguous Memory", choose
	  "Discontiguous Memory".

	  If unsure, choose this option (Flat Memory) over any other.

config DISCONTIGMEM_MANUAL
	bool "Discontiguous Memory"
	depends on ARCH_DISCONTIGMEM_ENABLE
	help
	  This option provides enhanced support for discontiguous
	  memory systems, over FLATMEM.  These systems have holes
	  in their physical address spaces, and this option provides
	  more efficient handling of these holes.  However, the vast
	  majority of hardware has quite flat address spaces, and
	  can have degraded performance from the extra overhead that
	  this option imposes.

	  Many NUMA configurations will have this as the only option.

	  If unsure, choose "Flat Memory" over this option.

config SPARSEMEM_MANUAL
	bool "Sparse Memory"
	depends on ARCH_SPARSEMEM_ENABLE
	help
	  This will be the only option for some systems, including
	  memory hotplug systems.  This is normal.

	  For many other systems, this will be an alternative to
	  "Discontiguous Memory".  This option provides some potential
	  performance benefits, along with decreased code complexity,
	  but it is newer, and more experimental.

	  If unsure, choose "Discontiguous Memory" or "Flat Memory"
	  over this option.

endchoice

config DISCONTIGMEM
	def_bool y
	depends on (!SELECT_MEMORY_MODEL && ARCH_DISCONTIGMEM_ENABLE) || DISCONTIGMEM_MANUAL

config SPARSEMEM
	def_bool y
	depends on (!SELECT_MEMORY_MODEL && ARCH_SPARSEMEM_ENABLE) || SPARSEMEM_MANUAL

config FLATMEM
	def_bool y
	depends on (!DISCONTIGMEM && !SPARSEMEM) || FLATMEM_MANUAL

config FLAT_NODE_MEM_MAP
	def_bool y
	depends on !SPARSEMEM

#
# Both the NUMA code and DISCONTIGMEM use arrays of pg_data_t's
# to represent different areas of memory.  This variable allows
# those dependencies to exist individually.
#
config NEED_MULTIPLE_NODES
	def_bool y
	depends on DISCONTIGMEM || NUMA

config HAVE_MEMORY_PRESENT
	def_bool y
	depends on ARCH_HAVE_MEMORY_PRESENT || SPARSEMEM

#
# SPARSEMEM_EXTREME (which is the default) does some bootmem
# allocations when memory_present() is called.  If this cannot
# be done on your architecture, select this option.  However,
# statically allocating the mem_section[] array can potentially
# consume vast quantities of .bss, so be careful.
#
# This option will also potentially produce smaller runtime code
# with gcc 3.4 and later.
#
config SPARSEMEM_STATIC
	bool

#
# Architecture platforms which require a two level mem_section in SPARSEMEM
# must select this option. This is usually for architecture platforms with
# an extremely sparse physical address space.
#
config SPARSEMEM_EXTREME
	def_bool y
	depends on SPARSEMEM && !SPARSEMEM_STATIC

config SPARSEMEM_VMEMMAP_ENABLE
	bool

config SPARSEMEM_ALLOC_MEM_MAP_TOGETHER
	def_bool y
	depends on SPARSEMEM && X86_64

config SPARSEMEM_VMEMMAP
	bool "Sparse Memory virtual memmap"
	depends on SPARSEMEM && SPARSEMEM_VMEMMAP_ENABLE
	default y
	help
	 SPARSEMEM_VMEMMAP uses a virtually mapped memmap to optimise
	 pfn_to_page and page_to_pfn operations.  This is the most
	 efficient option when sufficient kernel resources are available.

config HAVE_MEMBLOCK
	boolean

config HAVE_MEMBLOCK_NODE_MAP
	boolean

config ARCH_DISCARD_MEMBLOCK
	boolean

config NO_BOOTMEM
	boolean

config MEMORY_ISOLATION
	boolean

config MOVABLE_NODE
	boolean "Enable to assign a node which has only movable memory"
	depends on HAVE_MEMBLOCK
	depends on NO_BOOTMEM
	depends on X86_64
	depends on NUMA
	default n
	help
	  Allow a node to have only movable memory.  Pages used by the kernel,
	  such as direct mapping pages cannot be migrated.  So the corresponding
	  memory device cannot be hotplugged.  This option allows users to
	  online all the memory of a node as movable memory so that the whole
	  node can be hotplugged.  Users who don't use the memory hotplug
	  feature are fine with this option on since they don't online memory
	  as movable.

	  Say Y here if you want to hotplug a whole node.
	  Say N here if you want kernel to use memory on all nodes evenly.

#
# Only be set on architectures that have completely implemented memory hotplug
# feature. If you are not sure, don't touch it.
#
config HAVE_BOOTMEM_INFO_NODE
	def_bool n

# eventually, we can have this option just 'select SPARSEMEM'
config MEMORY_HOTPLUG
	bool "Allow for memory hot-add"
	depends on SPARSEMEM || X86_64_ACPI_NUMA
	depends on HOTPLUG && ARCH_ENABLE_MEMORY_HOTPLUG
	depends on (IA64 || X86 || PPC_BOOK3S_64 || SUPERH || S390)

config MEMORY_HOTPLUG_SPARSE
	def_bool y
	depends on SPARSEMEM && MEMORY_HOTPLUG

config MEMORY_HOTREMOVE
	bool "Allow for memory hot remove"
	select MEMORY_ISOLATION
	select HAVE_BOOTMEM_INFO_NODE if X86_64
	depends on MEMORY_HOTPLUG && ARCH_ENABLE_MEMORY_HOTREMOVE
	depends on MIGRATION

#
# If we have space for more page flags then we can enable additional
# optimizations and functionality.
#
# Regular Sparsemem takes page flag bits for the sectionid if it does not
# use a virtual memmap. Disable extended page flags for 32 bit platforms
# that require the use of a sectionid in the page flags.
#
config PAGEFLAGS_EXTENDED
	def_bool y
	depends on 64BIT || SPARSEMEM_VMEMMAP || !SPARSEMEM

# Heavily threaded applications may benefit from splitting the mm-wide
# page_table_lock, so that faults on different parts of the user address
# space can be handled with less contention: split it at this NR_CPUS.
# Default to 4 for wider testing, though 8 might be more appropriate.
# ARM's adjust_pte (unused if VIPT) depends on mm-wide page_table_lock.
# PA-RISC 7xxx's spinlock_t would enlarge struct page from 32 to 44 bytes.
# DEBUG_SPINLOCK and DEBUG_LOCK_ALLOC spinlock_t also enlarge struct page.
#
config SPLIT_PTLOCK_CPUS
	int
	default "999999" if ARM && !CPU_CACHE_VIPT
	default "999999" if PARISC && !PA20
	default "999999" if DEBUG_SPINLOCK || DEBUG_LOCK_ALLOC
	default "4"

#
# support for memory balloon compaction
config BALLOON_COMPACTION
	bool "Allow for balloon memory compaction/migration"
	def_bool y
	depends on COMPACTION && VIRTIO_BALLOON
	help
	  Memory fragmentation introduced by ballooning might reduce
	  significantly the number of 2MB contiguous memory blocks that can be
	  used within a guest, thus imposing performance penalties associated
	  with the reduced number of transparent huge pages that could be used
	  by the guest workload. Allowing the compaction & migration for memory
	  pages enlisted as being part of memory balloon devices avoids the
	  scenario aforementioned and helps improving memory defragmentation.

#
# support for memory compaction
config COMPACTION
	bool "Allow for memory compaction"
	def_bool y
	select MIGRATION
	depends on MMU
	help
	  Allows the compaction of memory for the allocation of huge pages.

#
# support for page migration
#
config MIGRATION
	bool "Page migration"
	def_bool y
	depends on NUMA || ARCH_ENABLE_MEMORY_HOTREMOVE || COMPACTION || CMA
	help
	  Allows the migration of the physical location of pages of processes
	  while the virtual addresses are not changed. This is useful in
	  two situations. The first is on NUMA systems to put pages nearer
	  to the processors accessing. The second is when allocating huge
	  pages as migration can relocate pages to satisfy a huge page
	  allocation instead of reclaiming.

config PHYS_ADDR_T_64BIT
	def_bool 64BIT || ARCH_PHYS_ADDR_T_64BIT

config ZONE_DMA_FLAG
	int
	default "0" if !ZONE_DMA
	default "1"

config BOUNCE
	bool "Enable bounce buffers"
	default y
	depends on BLOCK && MMU && (ZONE_DMA || HIGHMEM)
	help
	  Enable bounce buffers for devices that cannot access
	  the full range of memory available to the CPU. Enabled
	  by default when ZONE_DMA or HIGHMEM is selected, but you
	  may say n to override this.

# On the 'tile' arch, USB OHCI needs the bounce pool since tilegx will often
# have more than 4GB of memory, but we don't currently use the IOTLB to present
# a 32-bit address to OHCI.  So we need to use a bounce pool instead.
#
# We also use the bounce pool to provide stable page writes for jbd.  jbd
# initiates buffer writeback without locking the page or setting PG_writeback,
# and fixing that behavior (a second time; jbd2 doesn't have this problem) is
# a major rework effort.  Instead, use the bounce buffer to snapshot pages
# (until jbd goes away).  The only jbd user is ext3.
config NEED_BOUNCE_POOL
	bool
	default y if (TILE && USB_OHCI_HCD) || (BLK_DEV_INTEGRITY && JBD)

config NR_QUICK
	int
	depends on QUICKLIST
	default "2" if AVR32
	default "1"

config VIRT_TO_BUS
	bool
	help
	  An architecture should select this if it implements the
	  deprecated interface virt_to_bus().  All new architectures
	  should probably not select this.


config MMU_NOTIFIER
	bool

config KSM
	bool "Enable KSM for page merging"
	depends on MMU
	help
	  Enable Kernel Samepage Merging: KSM periodically scans those areas
	  of an application's address space that an app has advised may be
	  mergeable.  When it finds pages of identical content, it replaces
	  the many instances by a single page with that content, so
	  saving memory until one or another app needs to modify the content.
	  Recommended for use with KVM, or with other duplicative applications.
	  See Documentation/vm/ksm.txt for more information: KSM is inactive
	  until a program has madvised that an area is MADV_MERGEABLE, and
	  root has set /sys/kernel/mm/ksm/run to 1 (if CONFIG_SYSFS is set).

config DEFAULT_MMAP_MIN_ADDR
        int "Low address space to protect from user allocation"
	depends on MMU
        default 4096
        help
	  This is the portion of low virtual memory which should be protected
	  from userspace allocation.  Keeping a user from writing to low pages
	  can help reduce the impact of kernel NULL pointer bugs.

	  For most ia64, ppc64 and x86 users with lots of address space
	  a value of 65536 is reasonable and should cause no problems.
	  On arm and other archs it should not be higher than 32768.
	  Programs which use vm86 functionality or have some need to map
	  this low address space will need CAP_SYS_RAWIO or disable this
	  protection by setting the value to 0.

	  This value can be changed after boot using the
	  /proc/sys/vm/mmap_min_addr tunable.

config ARCH_SUPPORTS_MEMORY_FAILURE
	bool

config MEMORY_FAILURE
	depends on MMU
	depends on ARCH_SUPPORTS_MEMORY_FAILURE
	bool "Enable recovery from hardware memory errors"
	select MEMORY_ISOLATION
	help
	  Enables code to recover from some memory failures on systems
	  with MCA recovery. This allows a system to continue running
	  even when some of its memory has uncorrected errors. This requires
	  special hardware support and typically ECC memory.

config HWPOISON_INJECT
	tristate "HWPoison pages injector"
	depends on MEMORY_FAILURE && DEBUG_KERNEL && PROC_FS
	select PROC_PAGE_MONITOR

config NOMMU_INITIAL_TRIM_EXCESS
	int "Turn on mmap() excess space trimming before booting"
	depends on !MMU
	default 1
	help
	  The NOMMU mmap() frequently needs to allocate large contiguous chunks
	  of memory on which to store mappings, but it can only ask the system
	  allocator for chunks in 2^N*PAGE_SIZE amounts - which is frequently
	  more than it requires.  To deal with this, mmap() is able to trim off
	  the excess and return it to the allocator.

	  If trimming is enabled, the excess is trimmed off and returned to the
	  system allocator, which can cause extra fragmentation, particularly
	  if there are a lot of transient processes.

	  If trimming is disabled, the excess is kept, but not used, which for
	  long-term mappings means that the space is wasted.

	  Trimming can be dynamically controlled through a sysctl option
	  (/proc/sys/vm/nr_trim_pages) which specifies the minimum number of
	  excess pages there must be before trimming should occur, or zero if
	  no trimming is to occur.

	  This option specifies the initial value of this option.  The default
	  of 1 says that all excess pages should be trimmed.

	  See Documentation/nommu-mmap.txt for more information.

config TRANSPARENT_HUGEPAGE
	bool "Transparent Hugepage Support"
	depends on HAVE_ARCH_TRANSPARENT_HUGEPAGE
	select COMPACTION
	help
	  Transparent Hugepages allows the kernel to use huge pages and
	  huge tlb transparently to the applications whenever possible.
	  This feature can improve computing performance to certain
	  applications by speeding up page faults during memory
	  allocation, by reducing the number of tlb misses and by speeding
	  up the pagetable walking.

	  If memory constrained on embedded, you may want to say N.

choice
	prompt "Transparent Hugepage Support sysfs defaults"
	depends on TRANSPARENT_HUGEPAGE
	default TRANSPARENT_HUGEPAGE_ALWAYS
	help
	  Selects the sysfs defaults for Transparent Hugepage Support.

	config TRANSPARENT_HUGEPAGE_ALWAYS
		bool "always"
	help
	  Enabling Transparent Hugepage always, can increase the
	  memory footprint of applications without a guaranteed
	  benefit but it will work automatically for all applications.

	config TRANSPARENT_HUGEPAGE_MADVISE
		bool "madvise"
	help
	  Enabling Transparent Hugepage madvise, will only provide a
	  performance improvement benefit to the applications using
	  madvise(MADV_HUGEPAGE) but it won't risk to increase the
	  memory footprint of applications without a guaranteed
	  benefit.
endchoice

config CROSS_MEMORY_ATTACH
	bool "Cross Memory Support"
	depends on MMU
	default y
	help
	  Enabling this option adds the system calls process_vm_readv and
	  process_vm_writev which allow a process with the correct privileges
	  to directly read from or write to to another process's address space.
	  See the man page for more details.

#
# UP and nommu archs use km based percpu allocator
#
config NEED_PER_CPU_KM
	depends on !SMP
	bool
	default y

config CLEANCACHE
	bool "Enable cleancache driver to cache clean pages if tmem is present"
	default n
	help
	  Cleancache can be thought of as a page-granularity victim cache
	  for clean pages that the kernel's pageframe replacement algorithm
	  (PFRA) would like to keep around, but can't since there isn't enough
	  memory.  So when the PFRA "evicts" a page, it first attempts to use
	  cleancache code to put the data contained in that page into
	  "transcendent memory", memory that is not directly accessible or
	  addressable by the kernel and is of unknown and possibly
	  time-varying size.  And when a cleancache-enabled
	  filesystem wishes to access a page in a file on disk, it first
	  checks cleancache to see if it already contains it; if it does,
	  the page is copied into the kernel and a disk access is avoided.
	  When a transcendent memory driver is available (such as zcache or
	  Xen transcendent memory), a significant I/O reduction
	  may be achieved.  When none is available, all cleancache calls
	  are reduced to a single pointer-compare-against-NULL resulting
	  in a negligible performance hit.

	  If unsure, say Y to enable cleancache

config FRONTSWAP
	bool "Enable frontswap to cache swap pages if tmem is present"
	depends on SWAP
	default n
	help
	  Frontswap is so named because it can be thought of as the opposite
	  of a "backing" store for a swap device.  The data is stored into
	  "transcendent memory", memory that is not directly accessible or
	  addressable by the kernel and is of unknown and possibly
	  time-varying size.  When space in transcendent memory is available,
	  a significant swap I/O reduction may be achieved.  When none is
	  available, all frontswap calls are reduced to a single pointer-
	  compare-against-NULL resulting in a negligible performance hit
	  and swap data is stored as normal on the matching swap device.

	  If unsure, say Y to enable frontswap.

<<<<<<< HEAD
config GENERIC_EARLY_IOREMAP
	bool

config CMA
	bool "Contiguous Memory Allocator"
	depends on HAVE_MEMBLOCK
	select MIGRATION
	select MEMORY_ISOLATION
	help
	  This enables the Contiguous Memory Allocator which allows other
	  subsystems to allocate big physically-contiguous blocks of memory.
	  CMA reserves a region of memory and allows only movable pages to
	  be allocated from it. This way, the kernel can use the memory for
	  pagecache and when a subsystem requests for contiguous area, the
	  allocated pages are migrated away to serve the contiguous request.

	  If unsure, say "n".

config CMA_DEBUG
	bool "CMA debug messages (DEVELOPMENT)"
	depends on DEBUG_KERNEL && CMA
	help
	  Turns on debug messages in CMA.  This produces KERN_DEBUG
	  messages for every CMA call as well as various messages while
	  processing calls such as dma_alloc_from_contiguous().
	  This option does not affect warning and error messages.
=======
config ZSMALLOC
	bool "Memory allocator for compressed pages"
	depends on MMU
	default n
	help
	  zsmalloc is a slab-based memory allocator designed to store
	  compressed RAM pages.  zsmalloc uses virtual memory mapping
	  in order to reduce fragmentation.  However, this results in a
	  non-standard allocator interface where a handle, not a pointer, is
	  returned by an alloc().  This handle must be mapped in order to
	  access the allocated space.

config PGTABLE_MAPPING
	bool "Use page table mapping to access object in zsmalloc"
	depends on ZSMALLOC
	help
	  By default, zsmalloc uses a copy-based object mapping method to
	  access allocations that span two pages. However, if a particular
	  architecture (ex, ARM) performs VM mapping faster than copying,
	  then you should select this. This causes zsmalloc to use page table
	  mapping rather than copying for object mapping.

	  You can check speed with zsmalloc benchmark[1].
	  [1] https://github.com/spartacus06/zsmalloc
>>>>>>> 52687d29
<|MERGE_RESOLUTION|>--- conflicted
+++ resolved
@@ -478,7 +478,6 @@
 
 	  If unsure, say Y to enable frontswap.
 
-<<<<<<< HEAD
 config GENERIC_EARLY_IOREMAP
 	bool
 
@@ -505,7 +504,7 @@
 	  messages for every CMA call as well as various messages while
 	  processing calls such as dma_alloc_from_contiguous().
 	  This option does not affect warning and error messages.
-=======
+
 config ZSMALLOC
 	bool "Memory allocator for compressed pages"
 	depends on MMU
@@ -529,5 +528,4 @@
 	  mapping rather than copying for object mapping.
 
 	  You can check speed with zsmalloc benchmark[1].
-	  [1] https://github.com/spartacus06/zsmalloc
->>>>>>> 52687d29
+	  [1] https://github.com/spartacus06/zsmalloc