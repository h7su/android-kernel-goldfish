/*
 * Common framework for low-level network console, dump, and debugger code
 *
 * Sep 8 2003  Matt Mackall <mpm@selenic.com>
 *
 * based on the netconsole code from:
 *
 * Copyright (C) 2001  Ingo Molnar <mingo@redhat.com>
 * Copyright (C) 2002  Red Hat, Inc.
 */

#define pr_fmt(fmt) KBUILD_MODNAME ": " fmt

#include <linux/moduleparam.h>
#include <linux/kernel.h>
#include <linux/netdevice.h>
#include <linux/etherdevice.h>
#include <linux/string.h>
#include <linux/if_arp.h>
#include <linux/inetdevice.h>
#include <linux/inet.h>
#include <linux/interrupt.h>
#include <linux/netpoll.h>
#include <linux/sched.h>
#include <linux/delay.h>
#include <linux/rcupdate.h>
#include <linux/workqueue.h>
#include <linux/slab.h>
#include <linux/export.h>
#include <linux/if_vlan.h>
#include <net/dsa.h>
#include <net/tcp.h>
#include <net/udp.h>
#include <net/addrconf.h>
#include <net/ndisc.h>
#include <net/ip6_checksum.h>
#include <asm/unaligned.h>
#include <trace/events/napi.h>

/*
 * We maintain a small pool of fully-sized skbs, to make sure the
 * message gets out even in extreme OOM situations.
 */

#define MAX_UDP_CHUNK 1460
#define MAX_SKBS 32

static struct sk_buff_head skb_pool;

DEFINE_STATIC_SRCU(netpoll_srcu);

#define USEC_PER_POLL	50

#define MAX_SKB_SIZE							\
	(sizeof(struct ethhdr) +					\
	 sizeof(struct iphdr) +						\
	 sizeof(struct udphdr) +					\
	 MAX_UDP_CHUNK)

static void zap_completion_queue(void);
static void netpoll_async_cleanup(struct work_struct *work);

static unsigned int carrier_timeout = 4;
module_param(carrier_timeout, uint, 0644);

#define np_info(np, fmt, ...)				\
	pr_info("%s: " fmt, np->name, ##__VA_ARGS__)
#define np_err(np, fmt, ...)				\
	pr_err("%s: " fmt, np->name, ##__VA_ARGS__)
#define np_notice(np, fmt, ...)				\
	pr_notice("%s: " fmt, np->name, ##__VA_ARGS__)

static int netpoll_start_xmit(struct sk_buff *skb, struct net_device *dev,
			      struct netdev_queue *txq)
{
	int status = NETDEV_TX_OK;
	netdev_features_t features;

	features = netif_skb_features(skb);

	if (skb_vlan_tag_present(skb) &&
	    !vlan_hw_offload_capable(features, skb->vlan_proto)) {
		skb = __vlan_hwaccel_push_inside(skb);
		if (unlikely(!skb)) {
			/* This is actually a packet drop, but we
			 * don't want the code that calls this
			 * function to try and operate on a NULL skb.
			 */
			goto out;
		}
	}

	status = netdev_start_xmit(skb, dev, txq, false);

out:
	return status;
}

static void queue_process(struct work_struct *work)
{
	struct netpoll_info *npinfo =
		container_of(work, struct netpoll_info, tx_work.work);
	struct sk_buff *skb;
	unsigned long flags;

	while ((skb = skb_dequeue(&npinfo->txq))) {
		struct net_device *dev = skb->dev;
		struct netdev_queue *txq;
		unsigned int q_index;

		if (!netif_device_present(dev) || !netif_running(dev)) {
			kfree_skb(skb);
			continue;
		}

		local_irq_save(flags);
		/* check if skb->queue_mapping is still valid */
		q_index = skb_get_queue_mapping(skb);
		if (unlikely(q_index >= dev->real_num_tx_queues)) {
			q_index = q_index % dev->real_num_tx_queues;
			skb_set_queue_mapping(skb, q_index);
		}
		txq = netdev_get_tx_queue(dev, q_index);
		HARD_TX_LOCK(dev, txq, smp_processor_id());
		if (netif_xmit_frozen_or_stopped(txq) ||
		    !dev_xmit_complete(netpoll_start_xmit(skb, dev, txq))) {
			skb_queue_head(&npinfo->txq, skb);
			HARD_TX_UNLOCK(dev, txq);
			local_irq_restore(flags);

			schedule_delayed_work(&npinfo->tx_work, HZ/10);
			return;
		}
		HARD_TX_UNLOCK(dev, txq);
		local_irq_restore(flags);
	}
}

/*
 * Check whether delayed processing was scheduled for our NIC. If so,
 * we attempt to grab the poll lock and use ->poll() to pump the card.
 * If this fails, either we've recursed in ->poll() or it's already
 * running on another CPU.
 *
 * Note: we don't mask interrupts with this lock because we're using
 * trylock here and interrupts are already disabled in the softirq
 * case. Further, we test the poll_owner to avoid recursion on UP
 * systems where the lock doesn't exist.
 */
static void poll_one_napi(struct napi_struct *napi)
{
	int work = 0;

	/* net_rx_action's ->poll() invocations and our's are
	 * synchronized by this test which is only made while
	 * holding the napi->poll_lock.
	 */
	if (!test_bit(NAPI_STATE_SCHED, &napi->state))
		return;

	/* If we set this bit but see that it has already been set,
	 * that indicates that napi has been disabled and we need
	 * to abort this operation
	 */
	if (test_and_set_bit(NAPI_STATE_NPSVC, &napi->state))
		return;

	/* We explicilty pass the polling call a budget of 0 to
	 * indicate that we are clearing the Tx path only.
	 */
	work = napi->poll(napi, 0);
	WARN_ONCE(work, "%pF exceeded budget in poll\n", napi->poll);
	trace_napi_poll(napi);

	clear_bit(NAPI_STATE_NPSVC, &napi->state);
}

static void poll_napi(struct net_device *dev)
{
	struct napi_struct *napi;

	list_for_each_entry_rcu(napi, &dev->napi_list, dev_list) {
		if (napi->poll_owner != smp_processor_id() &&
		    spin_trylock(&napi->poll_lock)) {
			poll_one_napi(napi);
			spin_unlock(&napi->poll_lock);
		}
	}
}

static void netpoll_poll_dev(struct net_device *dev)
{
	const struct net_device_ops *ops;
	struct netpoll_info *ni = rcu_dereference_bh(dev->npinfo);

	/* Don't do any rx activity if the dev_lock mutex is held
	 * the dev_open/close paths use this to block netpoll activity
	 * while changing device state
	 */
	if (down_trylock(&ni->dev_lock))
		return;

	if (!netif_running(dev)) {
		up(&ni->dev_lock);
		return;
	}

	ops = dev->netdev_ops;
	if (!ops->ndo_poll_controller) {
		up(&ni->dev_lock);
		return;
	}

	/* Process pending work on NIC */
	ops->ndo_poll_controller(dev);

	poll_napi(dev);

	up(&ni->dev_lock);

	zap_completion_queue();
}

void netpoll_poll_disable(struct net_device *dev)
{
	struct netpoll_info *ni;
	int idx;
	might_sleep();
	idx = srcu_read_lock(&netpoll_srcu);
	ni = srcu_dereference(dev->npinfo, &netpoll_srcu);
	if (ni)
		down(&ni->dev_lock);
	srcu_read_unlock(&netpoll_srcu, idx);
}
EXPORT_SYMBOL(netpoll_poll_disable);

void netpoll_poll_enable(struct net_device *dev)
{
	struct netpoll_info *ni;
	rcu_read_lock();
	ni = rcu_dereference(dev->npinfo);
	if (ni)
		up(&ni->dev_lock);
	rcu_read_unlock();
}
EXPORT_SYMBOL(netpoll_poll_enable);

static void refill_skbs(void)
{
	struct sk_buff *skb;
	unsigned long flags;

	spin_lock_irqsave(&skb_pool.lock, flags);
	while (skb_pool.qlen < MAX_SKBS) {
		skb = alloc_skb(MAX_SKB_SIZE, GFP_ATOMIC);
		if (!skb)
			break;

		__skb_queue_tail(&skb_pool, skb);
	}
	spin_unlock_irqrestore(&skb_pool.lock, flags);
}

static void zap_completion_queue(void)
{
	unsigned long flags;
	struct softnet_data *sd = &get_cpu_var(softnet_data);

	if (sd->completion_queue) {
		struct sk_buff *clist;

		local_irq_save(flags);
		clist = sd->completion_queue;
		sd->completion_queue = NULL;
		local_irq_restore(flags);

		while (clist != NULL) {
			struct sk_buff *skb = clist;
			clist = clist->next;
			if (!skb_irq_freeable(skb)) {
				atomic_inc(&skb->users);
				dev_kfree_skb_any(skb); /* put this one back */
			} else {
				__kfree_skb(skb);
			}
		}
	}

	put_cpu_var(softnet_data);
}

static struct sk_buff *find_skb(struct netpoll *np, int len, int reserve)
{
	int count = 0;
	struct sk_buff *skb;

	zap_completion_queue();
	refill_skbs();
repeat:

	skb = alloc_skb(len, GFP_ATOMIC);
	if (!skb)
		skb = skb_dequeue(&skb_pool);

	if (!skb) {
		if (++count < 10) {
			netpoll_poll_dev(np->dev);
			goto repeat;
		}
		return NULL;
	}

	atomic_set(&skb->users, 1);
	skb_reserve(skb, reserve);
	return skb;
}

static int netpoll_owner_active(struct net_device *dev)
{
	struct napi_struct *napi;

	list_for_each_entry(napi, &dev->napi_list, dev_list) {
		if (napi->poll_owner == smp_processor_id())
			return 1;
	}
	return 0;
}

/* call with IRQ disabled */
void netpoll_send_skb_on_dev(struct netpoll *np, struct sk_buff *skb,
			     struct net_device *dev)
{
	int status = NETDEV_TX_BUSY;
	unsigned long tries;
	/* It is up to the caller to keep npinfo alive. */
	struct netpoll_info *npinfo;

	WARN_ON_ONCE(!irqs_disabled());

	npinfo = rcu_dereference_bh(np->dev->npinfo);
	if (!npinfo || !netif_running(dev) || !netif_device_present(dev)) {
		dev_kfree_skb_irq(skb);
		return;
	}

	/* don't get messages out of order, and no recursion */
	if (skb_queue_len(&npinfo->txq) == 0 && !netpoll_owner_active(dev)) {
		struct netdev_queue *txq;

		txq = netdev_pick_tx(dev, skb, NULL);

		/* try until next clock tick */
		for (tries = jiffies_to_usecs(1)/USEC_PER_POLL;
		     tries > 0; --tries) {
			if (HARD_TX_TRYLOCK(dev, txq)) {
				if (!netif_xmit_stopped(txq))
					status = netpoll_start_xmit(skb, dev, txq);

				HARD_TX_UNLOCK(dev, txq);

				if (dev_xmit_complete(status))
					break;

			}

			/* tickle device maybe there is some cleanup */
			netpoll_poll_dev(np->dev);

			udelay(USEC_PER_POLL);
		}

		WARN_ONCE(!irqs_disabled(),
			"netpoll_send_skb_on_dev(): %s enabled interrupts in poll (%pF)\n",
			dev->name, dev->netdev_ops->ndo_start_xmit);

	}

	if (!dev_xmit_complete(status)) {
		skb_queue_tail(&npinfo->txq, skb);
		schedule_delayed_work(&npinfo->tx_work,0);
	}
}
EXPORT_SYMBOL(netpoll_send_skb_on_dev);

void netpoll_send_udp(struct netpoll *np, const char *msg, int len)
{
	int total_len, ip_len, udp_len;
	struct sk_buff *skb;
	struct udphdr *udph;
	struct iphdr *iph;
	struct ethhdr *eth;
	static atomic_t ip_ident;
	struct ipv6hdr *ip6h;

	WARN_ON_ONCE(!irqs_disabled());

	udp_len = len + sizeof(*udph);
	if (np->ipv6)
		ip_len = udp_len + sizeof(*ip6h);
	else
		ip_len = udp_len + sizeof(*iph);

	total_len = ip_len + LL_RESERVED_SPACE(np->dev);

	skb = find_skb(np, total_len + np->dev->needed_tailroom,
		       total_len - len);
	if (!skb)
		return;

	skb_copy_to_linear_data(skb, msg, len);
	skb_put(skb, len);

	skb_push(skb, sizeof(*udph));
	skb_reset_transport_header(skb);
	udph = udp_hdr(skb);
	udph->source = htons(np->local_port);
	udph->dest = htons(np->remote_port);
	udph->len = htons(udp_len);

	if (np->ipv6) {
		udph->check = 0;
		udph->check = csum_ipv6_magic(&np->local_ip.in6,
					      &np->remote_ip.in6,
					      udp_len, IPPROTO_UDP,
					      csum_partial(udph, udp_len, 0));
		if (udph->check == 0)
			udph->check = CSUM_MANGLED_0;

		skb_push(skb, sizeof(*ip6h));
		skb_reset_network_header(skb);
		ip6h = ipv6_hdr(skb);

		/* ip6h->version = 6; ip6h->priority = 0; */
		put_unaligned(0x60, (unsigned char *)ip6h);
		ip6h->flow_lbl[0] = 0;
		ip6h->flow_lbl[1] = 0;
		ip6h->flow_lbl[2] = 0;

		ip6h->payload_len = htons(sizeof(struct udphdr) + len);
		ip6h->nexthdr = IPPROTO_UDP;
		ip6h->hop_limit = 32;
		ip6h->saddr = np->local_ip.in6;
		ip6h->daddr = np->remote_ip.in6;

		eth = (struct ethhdr *) skb_push(skb, ETH_HLEN);
		skb_reset_mac_header(skb);
		skb->protocol = eth->h_proto = htons(ETH_P_IPV6);
	} else {
		udph->check = 0;
		udph->check = csum_tcpudp_magic(np->local_ip.ip,
						np->remote_ip.ip,
						udp_len, IPPROTO_UDP,
						csum_partial(udph, udp_len, 0));
		if (udph->check == 0)
			udph->check = CSUM_MANGLED_0;

		skb_push(skb, sizeof(*iph));
		skb_reset_network_header(skb);
		iph = ip_hdr(skb);

		/* iph->version = 4; iph->ihl = 5; */
		put_unaligned(0x45, (unsigned char *)iph);
		iph->tos      = 0;
		put_unaligned(htons(ip_len), &(iph->tot_len));
		iph->id       = htons(atomic_inc_return(&ip_ident));
		iph->frag_off = 0;
		iph->ttl      = 64;
		iph->protocol = IPPROTO_UDP;
		iph->check    = 0;
		put_unaligned(np->local_ip.ip, &(iph->saddr));
		put_unaligned(np->remote_ip.ip, &(iph->daddr));
		iph->check    = ip_fast_csum((unsigned char *)iph, iph->ihl);

		eth = (struct ethhdr *) skb_push(skb, ETH_HLEN);
		skb_reset_mac_header(skb);
		skb->protocol = eth->h_proto = htons(ETH_P_IP);
	}

	ether_addr_copy(eth->h_source, np->dev->dev_addr);
	ether_addr_copy(eth->h_dest, np->remote_mac);

	skb->dev = np->dev;

	netpoll_send_skb(np, skb);
}
EXPORT_SYMBOL(netpoll_send_udp);

void netpoll_print_options(struct netpoll *np)
{
	np_info(np, "local port %d\n", np->local_port);
	if (np->ipv6)
		np_info(np, "local IPv6 address %pI6c\n", &np->local_ip.in6);
	else
		np_info(np, "local IPv4 address %pI4\n", &np->local_ip.ip);
	np_info(np, "interface '%s'\n", np->dev_name);
	np_info(np, "remote port %d\n", np->remote_port);
	if (np->ipv6)
		np_info(np, "remote IPv6 address %pI6c\n", &np->remote_ip.in6);
	else
		np_info(np, "remote IPv4 address %pI4\n", &np->remote_ip.ip);
	np_info(np, "remote ethernet address %pM\n", np->remote_mac);
}
EXPORT_SYMBOL(netpoll_print_options);

static int netpoll_parse_ip_addr(const char *str, union inet_addr *addr)
{
	const char *end;

	if (!strchr(str, ':') &&
	    in4_pton(str, -1, (void *)addr, -1, &end) > 0) {
		if (!*end)
			return 0;
	}
	if (in6_pton(str, -1, addr->in6.s6_addr, -1, &end) > 0) {
#if IS_ENABLED(CONFIG_IPV6)
		if (!*end)
			return 1;
#else
		return -1;
#endif
	}
	return -1;
}

int netpoll_parse_options(struct netpoll *np, char *opt)
{
	char *cur=opt, *delim;
	int ipv6;
	bool ipversion_set = false;

	if (*cur != '@') {
		if ((delim = strchr(cur, '@')) == NULL)
			goto parse_failed;
		*delim = 0;
		if (kstrtou16(cur, 10, &np->local_port))
			goto parse_failed;
		cur = delim;
	}
	cur++;

	if (*cur != '/') {
		ipversion_set = true;
		if ((delim = strchr(cur, '/')) == NULL)
			goto parse_failed;
		*delim = 0;
		ipv6 = netpoll_parse_ip_addr(cur, &np->local_ip);
		if (ipv6 < 0)
			goto parse_failed;
		else
			np->ipv6 = (bool)ipv6;
		cur = delim;
	}
	cur++;

	if (*cur != ',') {
		/* parse out dev name */
		if ((delim = strchr(cur, ',')) == NULL)
			goto parse_failed;
		*delim = 0;
		strlcpy(np->dev_name, cur, sizeof(np->dev_name));
		cur = delim;
	}
	cur++;

	if (*cur != '@') {
		/* dst port */
		if ((delim = strchr(cur, '@')) == NULL)
			goto parse_failed;
		*delim = 0;
		if (*cur == ' ' || *cur == '\t')
			np_info(np, "warning: whitespace is not allowed\n");
		if (kstrtou16(cur, 10, &np->remote_port))
			goto parse_failed;
		cur = delim;
	}
	cur++;

	/* dst ip */
	if ((delim = strchr(cur, '/')) == NULL)
		goto parse_failed;
	*delim = 0;
	ipv6 = netpoll_parse_ip_addr(cur, &np->remote_ip);
	if (ipv6 < 0)
		goto parse_failed;
	else if (ipversion_set && np->ipv6 != (bool)ipv6)
		goto parse_failed;
	else
		np->ipv6 = (bool)ipv6;
	cur = delim + 1;

	if (*cur != 0) {
		/* MAC address */
		if (!mac_pton(cur, np->remote_mac))
			goto parse_failed;
	}

	netpoll_print_options(np);

	return 0;

 parse_failed:
	np_info(np, "couldn't parse config at '%s'!\n", cur);
	return -1;
}
EXPORT_SYMBOL(netpoll_parse_options);

int __netpoll_setup(struct netpoll *np, struct net_device *ndev)
{
	struct netpoll_info *npinfo;
	const struct net_device_ops *ops;
	int err;

	np->dev = ndev;
	strlcpy(np->dev_name, ndev->name, IFNAMSIZ);
	INIT_WORK(&np->cleanup_work, netpoll_async_cleanup);

	if ((ndev->priv_flags & IFF_DISABLE_NETPOLL) ||
	    !ndev->netdev_ops->ndo_poll_controller) {
		np_err(np, "%s doesn't support polling, aborting\n",
		       np->dev_name);
		err = -ENOTSUPP;
		goto out;
	}

	if (!ndev->npinfo) {
		npinfo = kmalloc(sizeof(*npinfo), GFP_KERNEL);
		if (!npinfo) {
			err = -ENOMEM;
			goto out;
		}

		sema_init(&npinfo->dev_lock, 1);
		skb_queue_head_init(&npinfo->txq);
		INIT_DELAYED_WORK(&npinfo->tx_work, queue_process);

		atomic_set(&npinfo->refcnt, 1);

		ops = np->dev->netdev_ops;
		if (ops->ndo_netpoll_setup) {
			err = ops->ndo_netpoll_setup(ndev, npinfo);
			if (err)
				goto free_npinfo;
		}
	} else {
		npinfo = rtnl_dereference(ndev->npinfo);
		atomic_inc(&npinfo->refcnt);
	}

	npinfo->netpoll = np;

	/* last thing to do is link it to the net device structure */
	rcu_assign_pointer(ndev->npinfo, npinfo);

	return 0;

free_npinfo:
	kfree(npinfo);
out:
	return err;
}
EXPORT_SYMBOL_GPL(__netpoll_setup);

int netpoll_setup(struct netpoll *np)
{
	struct net_device *ndev = NULL, *dev = NULL;
	struct net *net = current->nsproxy->net_ns;
	struct in_device *in_dev;
	int err;

	rtnl_lock();
<<<<<<< HEAD
	if (np->dev_name[0]) {
		struct net *net = current->nsproxy->net_ns;
=======
	if (np->dev_name)
>>>>>>> 3e452b91
		ndev = __dev_get_by_name(net, np->dev_name);

	if (!ndev) {
		np_err(np, "%s doesn't exist, aborting\n", np->dev_name);
		err = -ENODEV;
		goto unlock;
	}
	dev_hold(ndev);

	/* bring up DSA management network devices up first */
	for_each_netdev(net, dev) {
		if (!netdev_uses_dsa(dev))
			continue;

		err = dev_change_flags(dev, dev->flags | IFF_UP);
		if (err < 0) {
			np_err(np, "%s failed to open %s\n",
			       np->dev_name, dev->name);
			goto put;
		}
	}

	if (netdev_master_upper_dev_get(ndev)) {
		np_err(np, "%s is a slave device, aborting\n", np->dev_name);
		err = -EBUSY;
		goto put;
	}

	if (!netif_running(ndev)) {
		unsigned long atmost, atleast;

		np_info(np, "device %s not up yet, forcing it\n", np->dev_name);

		err = dev_open(ndev);

		if (err) {
			np_err(np, "failed to open %s\n", ndev->name);
			goto put;
		}

		rtnl_unlock();
		atleast = jiffies + HZ/10;
		atmost = jiffies + carrier_timeout * HZ;
		while (!netif_carrier_ok(ndev)) {
			if (time_after(jiffies, atmost)) {
				np_notice(np, "timeout waiting for carrier\n");
				break;
			}
			msleep(1);
		}

		/* If carrier appears to come up instantly, we don't
		 * trust it and pause so that we don't pump all our
		 * queued console messages into the bitbucket.
		 */

		if (time_before(jiffies, atleast)) {
			np_notice(np, "carrier detect appears untrustworthy, waiting 4 seconds\n");
			msleep(4000);
		}
		rtnl_lock();
	}

	if (!np->local_ip.ip) {
		if (!np->ipv6) {
			in_dev = __in_dev_get_rtnl(ndev);

			if (!in_dev || !in_dev->ifa_list) {
				np_err(np, "no IP address for %s, aborting\n",
				       np->dev_name);
				err = -EDESTADDRREQ;
				goto put;
			}

			np->local_ip.ip = in_dev->ifa_list->ifa_local;
			np_info(np, "local IP %pI4\n", &np->local_ip.ip);
		} else {
#if IS_ENABLED(CONFIG_IPV6)
			struct inet6_dev *idev;

			err = -EDESTADDRREQ;
			idev = __in6_dev_get(ndev);
			if (idev) {
				struct inet6_ifaddr *ifp;

				read_lock_bh(&idev->lock);
				list_for_each_entry(ifp, &idev->addr_list, if_list) {
					if (ipv6_addr_type(&ifp->addr) & IPV6_ADDR_LINKLOCAL)
						continue;
					np->local_ip.in6 = ifp->addr;
					err = 0;
					break;
				}
				read_unlock_bh(&idev->lock);
			}
			if (err) {
				np_err(np, "no IPv6 address for %s, aborting\n",
				       np->dev_name);
				goto put;
			} else
				np_info(np, "local IPv6 %pI6c\n", &np->local_ip.in6);
#else
			np_err(np, "IPv6 is not supported %s, aborting\n",
			       np->dev_name);
			err = -EINVAL;
			goto put;
#endif
		}
	}

	/* fill up the skb queue */
	refill_skbs();

	err = __netpoll_setup(np, ndev);
	if (err)
		goto put;

	rtnl_unlock();
	return 0;

put:
	dev_put(ndev);
unlock:
	rtnl_unlock();
	return err;
}
EXPORT_SYMBOL(netpoll_setup);

static int __init netpoll_init(void)
{
	skb_queue_head_init(&skb_pool);
	return 0;
}
core_initcall(netpoll_init);

static void rcu_cleanup_netpoll_info(struct rcu_head *rcu_head)
{
	struct netpoll_info *npinfo =
			container_of(rcu_head, struct netpoll_info, rcu);

	skb_queue_purge(&npinfo->txq);

	/* we can't call cancel_delayed_work_sync here, as we are in softirq */
	cancel_delayed_work(&npinfo->tx_work);

	/* clean after last, unfinished work */
	__skb_queue_purge(&npinfo->txq);
	/* now cancel it again */
	cancel_delayed_work(&npinfo->tx_work);
	kfree(npinfo);
}

void __netpoll_cleanup(struct netpoll *np)
{
	struct netpoll_info *npinfo;

	/* rtnl_dereference would be preferable here but
	 * rcu_cleanup_netpoll path can put us in here safely without
	 * holding the rtnl, so plain rcu_dereference it is
	 */
	npinfo = rtnl_dereference(np->dev->npinfo);
	if (!npinfo)
		return;

	synchronize_srcu(&netpoll_srcu);

	if (atomic_dec_and_test(&npinfo->refcnt)) {
		const struct net_device_ops *ops;

		ops = np->dev->netdev_ops;
		if (ops->ndo_netpoll_cleanup)
			ops->ndo_netpoll_cleanup(np->dev);

		RCU_INIT_POINTER(np->dev->npinfo, NULL);
		call_rcu_bh(&npinfo->rcu, rcu_cleanup_netpoll_info);
	} else
		RCU_INIT_POINTER(np->dev->npinfo, NULL);
}
EXPORT_SYMBOL_GPL(__netpoll_cleanup);

static void netpoll_async_cleanup(struct work_struct *work)
{
	struct netpoll *np = container_of(work, struct netpoll, cleanup_work);

	rtnl_lock();
	__netpoll_cleanup(np);
	rtnl_unlock();
	kfree(np);
}

void __netpoll_free_async(struct netpoll *np)
{
	schedule_work(&np->cleanup_work);
}
EXPORT_SYMBOL_GPL(__netpoll_free_async);

void netpoll_cleanup(struct netpoll *np)
{
	rtnl_lock();
	if (!np->dev)
		goto out;
	__netpoll_cleanup(np);
	dev_put(np->dev);
	np->dev = NULL;
out:
	rtnl_unlock();
}
EXPORT_SYMBOL(netpoll_cleanup);<|MERGE_RESOLUTION|>--- conflicted
+++ resolved
@@ -668,12 +668,7 @@
 	int err;
 
 	rtnl_lock();
-<<<<<<< HEAD
-	if (np->dev_name[0]) {
-		struct net *net = current->nsproxy->net_ns;
-=======
 	if (np->dev_name)
->>>>>>> 3e452b91
 		ndev = __dev_get_by_name(net, np->dev_name);
 
 	if (!ndev) {
