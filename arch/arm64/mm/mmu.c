--- conflicted
+++ resolved
@@ -245,16 +245,6 @@
 	limit = PHYS_OFFSET + PGDIR_SIZE;
 	memblock_set_current_limit(limit);
 
-	/*
-	 * Temporarily limit the memblock range. We need to do this as
-	 * create_mapping requires puds, pmds and ptes to be allocated from
-	 * memory addressable from the initial direct kernel mapping.
-	 *
-	 * The initial direct kernel mapping, located at swapper_pg_dir,
-	 * gives us PGDIR_SIZE memory starting from PHYS_OFFSET (aligned).
-	 */
-	memblock_set_current_limit((PHYS_OFFSET & PGDIR_MASK) + PGDIR_SIZE);
-
 	/* map all the memory banks */
 	for_each_memblock(memory, reg) {
 		phys_addr_t start = reg->base;
@@ -294,10 +284,6 @@
 {
 	void *zero_page;
 
-<<<<<<< HEAD
-	init_mem_pgprot();
-=======
->>>>>>> 3698e46b
 	map_mem();
 
 	/*
