/*
 * SWIOTLB-based DMA API implementation
 *
 * Copyright (C) 2012 ARM Ltd.
 * Author: Catalin Marinas <catalin.marinas@arm.com>
 *
 * This program is free software; you can redistribute it and/or modify
 * it under the terms of the GNU General Public License version 2 as
 * published by the Free Software Foundation.
 *
 * This program is distributed in the hope that it will be useful,
 * but WITHOUT ANY WARRANTY; without even the implied warranty of
 * MERCHANTABILITY or FITNESS FOR A PARTICULAR PURPOSE.  See the
 * GNU General Public License for more details.
 *
 * You should have received a copy of the GNU General Public License
 * along with this program.  If not, see <http://www.gnu.org/licenses/>.
 */

#include <linux/gfp.h>
#include <linux/export.h>
#include <linux/slab.h>
#include <linux/dma-mapping.h>
#include <linux/dma-contiguous.h>
#include <linux/vmalloc.h>
#include <linux/swiotlb.h>

#include <asm/cacheflush.h>

struct dma_map_ops *dma_ops;
EXPORT_SYMBOL(dma_ops);

static void *__dma_alloc_coherent(struct device *dev, size_t size,
				  dma_addr_t *dma_handle, gfp_t flags,
				  struct dma_attrs *attrs)
{
	if (IS_ENABLED(CONFIG_ZONE_DMA) &&
	    dev->coherent_dma_mask <= DMA_BIT_MASK(32))
		flags |= GFP_DMA;
	if (IS_ENABLED(CONFIG_DMA_CMA)) {
		struct page *page;

		size = PAGE_ALIGN(size);
		page = dma_alloc_from_contiguous(dev, size >> PAGE_SHIFT,
							get_order(size));
		if (!page)
			return NULL;

		*dma_handle = phys_to_dma(dev, page_to_phys(page));
		return page_address(page);
	} else {
		return swiotlb_alloc_coherent(dev, size, dma_handle, flags);
	}
}

static void __dma_free_coherent(struct device *dev, size_t size,
				void *vaddr, dma_addr_t dma_handle,
				struct dma_attrs *attrs)
{
	if (dev == NULL) {
		WARN_ONCE(1, "Use an actual device structure for DMA allocation\n");
		return;
	}

	if (IS_ENABLED(CONFIG_DMA_CMA)) {
		phys_addr_t paddr = dma_to_phys(dev, dma_handle);

		dma_release_from_contiguous(dev,
					phys_to_page(paddr),
					size >> PAGE_SHIFT);
	} else {
		swiotlb_free_coherent(dev, size, vaddr, dma_handle);
	}
}

static void *__dma_alloc_noncoherent(struct device *dev, size_t size,
				     dma_addr_t *dma_handle, gfp_t flags,
				     struct dma_attrs *attrs)
{
	struct page *page, **map;
	void *ptr, *coherent_ptr;
	int order, i;

	size = PAGE_ALIGN(size);
	order = get_order(size);

	ptr = __dma_alloc_coherent(dev, size, dma_handle, flags, attrs);
	if (!ptr)
		goto no_mem;
	map = kmalloc(sizeof(struct page *) << order, flags & ~GFP_DMA);
	if (!map)
		goto no_map;

	/* remove any dirty cache lines on the kernel alias */
	__dma_flush_range(ptr, ptr + size);

	/* create a coherent mapping */
	page = virt_to_page(ptr);
	for (i = 0; i < (size >> PAGE_SHIFT); i++)
		map[i] = page + i;
	coherent_ptr = vmap(map, size >> PAGE_SHIFT, VM_MAP,
			    pgprot_dmacoherent(pgprot_default));
	kfree(map);
	if (!coherent_ptr)
		goto no_map;

	return coherent_ptr;

no_map:
	__dma_free_coherent(dev, size, ptr, *dma_handle, attrs);
no_mem:
	*dma_handle = ~0;
	return NULL;
}

static void __dma_free_noncoherent(struct device *dev, size_t size,
				   void *vaddr, dma_addr_t dma_handle,
				   struct dma_attrs *attrs)
{
	void *swiotlb_addr = phys_to_virt(dma_to_phys(dev, dma_handle));

	vunmap(vaddr);
	__dma_free_coherent(dev, size, swiotlb_addr, dma_handle, attrs);
}

static dma_addr_t __swiotlb_map_page(struct device *dev, struct page *page,
				     unsigned long offset, size_t size,
				     enum dma_data_direction dir,
				     struct dma_attrs *attrs)
{
	dma_addr_t dev_addr;

	dev_addr = swiotlb_map_page(dev, page, offset, size, dir, attrs);
	__dma_map_area(phys_to_virt(dma_to_phys(dev, dev_addr)), size, dir);

	return dev_addr;
}


static void __swiotlb_unmap_page(struct device *dev, dma_addr_t dev_addr,
				 size_t size, enum dma_data_direction dir,
				 struct dma_attrs *attrs)
{
	__dma_unmap_area(phys_to_virt(dma_to_phys(dev, dev_addr)), size, dir);
	swiotlb_unmap_page(dev, dev_addr, size, dir, attrs);
}

static int __swiotlb_map_sg_attrs(struct device *dev, struct scatterlist *sgl,
				  int nelems, enum dma_data_direction dir,
				  struct dma_attrs *attrs)
{
	struct scatterlist *sg;
	int i, ret;

	ret = swiotlb_map_sg_attrs(dev, sgl, nelems, dir, attrs);
	for_each_sg(sgl, sg, ret, i)
		__dma_map_area(phys_to_virt(dma_to_phys(dev, sg->dma_address)),
			       sg->length, dir);

	return ret;
}

static void __swiotlb_unmap_sg_attrs(struct device *dev,
				     struct scatterlist *sgl, int nelems,
				     enum dma_data_direction dir,
				     struct dma_attrs *attrs)
{
	struct scatterlist *sg;
	int i;

	for_each_sg(sgl, sg, nelems, i)
		__dma_unmap_area(phys_to_virt(dma_to_phys(dev, sg->dma_address)),
				 sg->length, dir);
	swiotlb_unmap_sg_attrs(dev, sgl, nelems, dir, attrs);
}

static void __swiotlb_sync_single_for_cpu(struct device *dev,
					  dma_addr_t dev_addr, size_t size,
					  enum dma_data_direction dir)
{
	__dma_unmap_area(phys_to_virt(dma_to_phys(dev, dev_addr)), size, dir);
	swiotlb_sync_single_for_cpu(dev, dev_addr, size, dir);
}

static void __swiotlb_sync_single_for_device(struct device *dev,
					     dma_addr_t dev_addr, size_t size,
					     enum dma_data_direction dir)
{
	swiotlb_sync_single_for_device(dev, dev_addr, size, dir);
	__dma_map_area(phys_to_virt(dma_to_phys(dev, dev_addr)), size, dir);
}

static void __swiotlb_sync_sg_for_cpu(struct device *dev,
				      struct scatterlist *sgl, int nelems,
				      enum dma_data_direction dir)
{
	struct scatterlist *sg;
	int i;

	for_each_sg(sgl, sg, nelems, i)
		__dma_unmap_area(phys_to_virt(dma_to_phys(dev, sg->dma_address)),
				 sg->length, dir);
	swiotlb_sync_sg_for_cpu(dev, sgl, nelems, dir);
}

static void __swiotlb_sync_sg_for_device(struct device *dev,
					 struct scatterlist *sgl, int nelems,
					 enum dma_data_direction dir)
{
	struct scatterlist *sg;
	int i;

	swiotlb_sync_sg_for_device(dev, sgl, nelems, dir);
	for_each_sg(sgl, sg, nelems, i)
		__dma_map_area(phys_to_virt(dma_to_phys(dev, sg->dma_address)),
			       sg->length, dir);
}

struct dma_map_ops noncoherent_swiotlb_dma_ops = {
	.alloc = __dma_alloc_noncoherent,
	.free = __dma_free_noncoherent,
	.map_page = __swiotlb_map_page,
	.unmap_page = __swiotlb_unmap_page,
	.map_sg = __swiotlb_map_sg_attrs,
	.unmap_sg = __swiotlb_unmap_sg_attrs,
	.sync_single_for_cpu = __swiotlb_sync_single_for_cpu,
	.sync_single_for_device = __swiotlb_sync_single_for_device,
	.sync_sg_for_cpu = __swiotlb_sync_sg_for_cpu,
	.sync_sg_for_device = __swiotlb_sync_sg_for_device,
	.dma_supported = swiotlb_dma_supported,
	.mapping_error = swiotlb_dma_mapping_error,
};
EXPORT_SYMBOL(noncoherent_swiotlb_dma_ops);

struct dma_map_ops coherent_swiotlb_dma_ops = {
	.alloc = __dma_alloc_coherent,
	.free = __dma_free_coherent,
	.map_page = swiotlb_map_page,
	.unmap_page = swiotlb_unmap_page,
	.map_sg = swiotlb_map_sg_attrs,
	.unmap_sg = swiotlb_unmap_sg_attrs,
	.sync_single_for_cpu = swiotlb_sync_single_for_cpu,
	.sync_single_for_device = swiotlb_sync_single_for_device,
	.sync_sg_for_cpu = swiotlb_sync_sg_for_cpu,
	.sync_sg_for_device = swiotlb_sync_sg_for_device,
	.dma_supported = swiotlb_dma_supported,
	.mapping_error = swiotlb_dma_mapping_error,
};
EXPORT_SYMBOL(coherent_swiotlb_dma_ops);

extern int swiotlb_late_init_with_default_size(size_t default_size);

static int __init swiotlb_late_init(void)
{
<<<<<<< HEAD
	dma_ops = &coherent_swiotlb_dma_ops;
	swiotlb_init(1);
=======
	size_t swiotlb_size = min(SZ_64M, MAX_ORDER_NR_PAGES << PAGE_SHIFT);

	dma_ops = &noncoherent_swiotlb_dma_ops;

	return swiotlb_late_init_with_default_size(swiotlb_size);
>>>>>>> 3abb7f23
}
subsys_initcall(swiotlb_late_init);

#define PREALLOC_DMA_DEBUG_ENTRIES	4096

static int __init dma_debug_do_init(void)
{
	dma_debug_init(PREALLOC_DMA_DEBUG_ENTRIES);
	return 0;
}
fs_initcall(dma_debug_do_init);<|MERGE_RESOLUTION|>--- conflicted
+++ resolved
@@ -252,16 +252,11 @@
 
 static int __init swiotlb_late_init(void)
 {
-<<<<<<< HEAD
-	dma_ops = &coherent_swiotlb_dma_ops;
-	swiotlb_init(1);
-=======
 	size_t swiotlb_size = min(SZ_64M, MAX_ORDER_NR_PAGES << PAGE_SHIFT);
 
 	dma_ops = &noncoherent_swiotlb_dma_ops;
 
 	return swiotlb_late_init_with_default_size(swiotlb_size);
->>>>>>> 3abb7f23
 }
 subsys_initcall(swiotlb_late_init);
 
