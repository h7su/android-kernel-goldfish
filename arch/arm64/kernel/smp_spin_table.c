--- conflicted
+++ resolved
@@ -30,7 +30,6 @@
 volatile unsigned long secondary_holding_pen_release = INVALID_HWID;
 
 static phys_addr_t cpu_release_addr[NR_CPUS];
-static DEFINE_RAW_SPINLOCK(boot_lock);
 
 /*
  * Write secondary_holding_pen_release in a way that is guaranteed to be
@@ -85,17 +84,6 @@
 
 static int smp_spin_table_cpu_boot(unsigned int cpu)
 {
-<<<<<<< HEAD
-	unsigned long timeout;
-
-	/*
-	 * Set synchronisation state between this boot processor
-	 * and the secondary one
-	 */
-	raw_spin_lock(&boot_lock);
-
-=======
->>>>>>> 3698e46b
 	/*
 	 * Update the pen release flag.
 	 */
@@ -106,38 +94,7 @@
 	 */
 	sev();
 
-<<<<<<< HEAD
-	timeout = jiffies + (1 * HZ);
-	while (time_before(jiffies, timeout)) {
-		if (secondary_holding_pen_release == INVALID_HWID)
-			break;
-		udelay(10);
-	}
-
-	/*
-	 * Now the secondary core is starting up let it run its
-	 * calibrations, then wait for it to finish
-	 */
-	raw_spin_unlock(&boot_lock);
-
-	return secondary_holding_pen_release != INVALID_HWID ? -ENOSYS : 0;
-}
-
-void smp_spin_table_cpu_postboot(void)
-{
-	/*
-	 * Let the primary processor know we're out of the pen.
-	 */
-	write_pen_release(INVALID_HWID);
-
-	/*
-	 * Synchronise with the boot thread.
-	 */
-	raw_spin_lock(&boot_lock);
-	raw_spin_unlock(&boot_lock);
-=======
 	return 0;
->>>>>>> 3698e46b
 }
 
 const struct cpu_operations smp_spin_table_ops = {
@@ -145,8 +102,4 @@
 	.cpu_init	= smp_spin_table_cpu_init,
 	.cpu_prepare	= smp_spin_table_cpu_prepare,
 	.cpu_boot	= smp_spin_table_cpu_boot,
-<<<<<<< HEAD
-	.cpu_postboot	= smp_spin_table_cpu_postboot,
-=======
->>>>>>> 3698e46b
 };