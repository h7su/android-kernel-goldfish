/*
 * Based on arch/arm/kernel/ptrace.c
 *
 * By Ross Biro 1/23/92
 * edited by Linus Torvalds
 * ARM modifications Copyright (C) 2000 Russell King
 * Copyright (C) 2012 ARM Ltd.
 *
 * This program is free software; you can redistribute it and/or modify
 * it under the terms of the GNU General Public License version 2 as
 * published by the Free Software Foundation.
 *
 * This program is distributed in the hope that it will be useful,
 * but WITHOUT ANY WARRANTY; without even the implied warranty of
 * MERCHANTABILITY or FITNESS FOR A PARTICULAR PURPOSE.  See the
 * GNU General Public License for more details.
 *
 * You should have received a copy of the GNU General Public License
 * along with this program.  If not, see <http://www.gnu.org/licenses/>.
 */

#include <linux/audit.h>
#include <linux/compat.h>
#include <linux/kernel.h>
#include <linux/sched.h>
#include <linux/mm.h>
#include <linux/smp.h>
#include <linux/ptrace.h>
#include <linux/user.h>
#include <linux/seccomp.h>
#include <linux/security.h>
#include <linux/init.h>
#include <linux/signal.h>
#include <linux/uaccess.h>
#include <linux/perf_event.h>
#include <linux/hw_breakpoint.h>
#include <linux/regset.h>
#include <linux/tracehook.h>
#include <linux/elf.h>

#include <asm/compat.h>
#include <asm/debug-monitors.h>
#include <asm/pgtable.h>
#include <asm/syscall.h>
#include <asm/traps.h>
#include <asm/system_misc.h>

/*
 * TODO: does not yet catch signals sent when the child dies.
 * in exit.c or in signal.c.
 */

/*
 * Called by kernel/ptrace.c when detaching..
 */
void ptrace_disable(struct task_struct *child)
{
}

#ifdef CONFIG_HAVE_HW_BREAKPOINT
/*
 * Handle hitting a HW-breakpoint.
 */
static void ptrace_hbptriggered(struct perf_event *bp,
				struct perf_sample_data *data,
				struct pt_regs *regs)
{
	struct arch_hw_breakpoint *bkpt = counter_arch_bp(bp);
	siginfo_t info = {
		.si_signo	= SIGTRAP,
		.si_errno	= 0,
		.si_code	= TRAP_HWBKPT,
		.si_addr	= (void __user *)(bkpt->trigger),
	};

#ifdef CONFIG_COMPAT
	int i;

	if (!is_compat_task())
		goto send_sig;

	for (i = 0; i < ARM_MAX_BRP; ++i) {
		if (current->thread.debug.hbp_break[i] == bp) {
			info.si_errno = (i << 1) + 1;
			break;
		}
	}
	for (i = ARM_MAX_BRP; i < ARM_MAX_HBP_SLOTS && !bp; ++i) {
		if (current->thread.debug.hbp_watch[i] == bp) {
			info.si_errno = -((i << 1) + 1);
			break;
		}
	}

send_sig:
#endif
	force_sig_info(SIGTRAP, &info, current);
}

/*
 * Unregister breakpoints from this task and reset the pointers in
 * the thread_struct.
 */
void flush_ptrace_hw_breakpoint(struct task_struct *tsk)
{
	int i;
	struct thread_struct *t = &tsk->thread;

	for (i = 0; i < ARM_MAX_BRP; i++) {
		if (t->debug.hbp_break[i]) {
			unregister_hw_breakpoint(t->debug.hbp_break[i]);
			t->debug.hbp_break[i] = NULL;
		}
	}

	for (i = 0; i < ARM_MAX_WRP; i++) {
		if (t->debug.hbp_watch[i]) {
			unregister_hw_breakpoint(t->debug.hbp_watch[i]);
			t->debug.hbp_watch[i] = NULL;
		}
	}
}

void ptrace_hw_copy_thread(struct task_struct *tsk)
{
	memset(&tsk->thread.debug, 0, sizeof(struct debug_info));
}

static struct perf_event *ptrace_hbp_get_event(unsigned int note_type,
					       struct task_struct *tsk,
					       unsigned long idx)
{
	struct perf_event *bp = ERR_PTR(-EINVAL);

	switch (note_type) {
	case NT_ARM_HW_BREAK:
		if (idx < ARM_MAX_BRP)
			bp = tsk->thread.debug.hbp_break[idx];
		break;
	case NT_ARM_HW_WATCH:
		if (idx < ARM_MAX_WRP)
			bp = tsk->thread.debug.hbp_watch[idx];
		break;
	}

	return bp;
}

static int ptrace_hbp_set_event(unsigned int note_type,
				struct task_struct *tsk,
				unsigned long idx,
				struct perf_event *bp)
{
	int err = -EINVAL;

	switch (note_type) {
	case NT_ARM_HW_BREAK:
		if (idx < ARM_MAX_BRP) {
			tsk->thread.debug.hbp_break[idx] = bp;
			err = 0;
		}
		break;
	case NT_ARM_HW_WATCH:
		if (idx < ARM_MAX_WRP) {
			tsk->thread.debug.hbp_watch[idx] = bp;
			err = 0;
		}
		break;
	}

	return err;
}

static struct perf_event *ptrace_hbp_create(unsigned int note_type,
					    struct task_struct *tsk,
					    unsigned long idx)
{
	struct perf_event *bp;
	struct perf_event_attr attr;
	int err, type;

	switch (note_type) {
	case NT_ARM_HW_BREAK:
		type = HW_BREAKPOINT_X;
		break;
	case NT_ARM_HW_WATCH:
		type = HW_BREAKPOINT_RW;
		break;
	default:
		return ERR_PTR(-EINVAL);
	}

	ptrace_breakpoint_init(&attr);

	/*
	 * Initialise fields to sane defaults
	 * (i.e. values that will pass validation).
	 */
	attr.bp_addr	= 0;
	attr.bp_len	= HW_BREAKPOINT_LEN_4;
	attr.bp_type	= type;
	attr.disabled	= 1;

	bp = register_user_hw_breakpoint(&attr, ptrace_hbptriggered, NULL, tsk);
	if (IS_ERR(bp))
		return bp;

	err = ptrace_hbp_set_event(note_type, tsk, idx, bp);
	if (err)
		return ERR_PTR(err);

	return bp;
}

static int ptrace_hbp_fill_attr_ctrl(unsigned int note_type,
				     struct arch_hw_breakpoint_ctrl ctrl,
				     struct perf_event_attr *attr)
{
	int err, len, type, offset, disabled = !ctrl.enabled;

<<<<<<< HEAD
	attr->disabled = disabled;
	if (disabled)
		return 0;

	err = arch_bp_generic_fields(ctrl, &len, &type);
	if (err)
		return err;

	switch (note_type) {
	case NT_ARM_HW_BREAK:
		if ((type & HW_BREAKPOINT_X) != type)
=======
	if (disabled) {
		len = 0;
		type = HW_BREAKPOINT_EMPTY;
        } else {
		err = arch_bp_generic_fields(ctrl, &len, &type, &offset);
		if (err)
			return err;

		switch (note_type) {
		case NT_ARM_HW_BREAK:
			if ((type & HW_BREAKPOINT_X) != type)
				return -EINVAL;
			break;
		case NT_ARM_HW_WATCH:
			if ((type & HW_BREAKPOINT_RW) != type)
				return -EINVAL;
			break;
		default:
>>>>>>> acbcee28
			return -EINVAL;
		break;
	case NT_ARM_HW_WATCH:
		if ((type & HW_BREAKPOINT_RW) != type)
			return -EINVAL;
		break;
	default:
		return -EINVAL;
	}

	attr->bp_len	= len;
	attr->bp_type	= type;
<<<<<<< HEAD
=======
	attr->disabled	= disabled;
	attr->bp_addr	+= offset;
>>>>>>> acbcee28

	return 0;
}

static int ptrace_hbp_get_resource_info(unsigned int note_type, u32 *info)
{
	u8 num;
	u32 reg = 0;

	switch (note_type) {
	case NT_ARM_HW_BREAK:
		num = hw_breakpoint_slots(TYPE_INST);
		break;
	case NT_ARM_HW_WATCH:
		num = hw_breakpoint_slots(TYPE_DATA);
		break;
	default:
		return -EINVAL;
	}

	reg |= debug_monitors_arch();
	reg <<= 8;
	reg |= num;

	*info = reg;
	return 0;
}

static int ptrace_hbp_get_ctrl(unsigned int note_type,
			       struct task_struct *tsk,
			       unsigned long idx,
			       u32 *ctrl)
{
	struct perf_event *bp = ptrace_hbp_get_event(note_type, tsk, idx);

	if (IS_ERR(bp))
		return PTR_ERR(bp);

	*ctrl = bp ? encode_ctrl_reg(counter_arch_bp(bp)->ctrl) : 0;
	return 0;
}

static int ptrace_hbp_get_addr(unsigned int note_type,
			       struct task_struct *tsk,
			       unsigned long idx,
			       u64 *addr)
{
	struct perf_event *bp = ptrace_hbp_get_event(note_type, tsk, idx);

	if (IS_ERR(bp))
		return PTR_ERR(bp);

	*addr = bp ? counter_arch_bp(bp)->address : 0;
	return 0;
}

static struct perf_event *ptrace_hbp_get_initialised_bp(unsigned int note_type,
							struct task_struct *tsk,
							unsigned long idx)
{
	struct perf_event *bp = ptrace_hbp_get_event(note_type, tsk, idx);

	if (!bp)
		bp = ptrace_hbp_create(note_type, tsk, idx);

	return bp;
}

static int ptrace_hbp_set_ctrl(unsigned int note_type,
			       struct task_struct *tsk,
			       unsigned long idx,
			       u32 uctrl)
{
	int err;
	struct perf_event *bp;
	struct perf_event_attr attr;
	struct arch_hw_breakpoint_ctrl ctrl;

	bp = ptrace_hbp_get_initialised_bp(note_type, tsk, idx);
	if (IS_ERR(bp)) {
		err = PTR_ERR(bp);
		return err;
	}

	attr = bp->attr;
	decode_ctrl_reg(uctrl, &ctrl);
	err = ptrace_hbp_fill_attr_ctrl(note_type, ctrl, &attr);
	if (err)
		return err;

	return modify_user_hw_breakpoint(bp, &attr);
}

static int ptrace_hbp_set_addr(unsigned int note_type,
			       struct task_struct *tsk,
			       unsigned long idx,
			       u64 addr)
{
	int err;
	struct perf_event *bp;
	struct perf_event_attr attr;

	bp = ptrace_hbp_get_initialised_bp(note_type, tsk, idx);
	if (IS_ERR(bp)) {
		err = PTR_ERR(bp);
		return err;
	}

	attr = bp->attr;
	attr.bp_addr = addr;
	err = modify_user_hw_breakpoint(bp, &attr);
	return err;
}

#define PTRACE_HBP_ADDR_SZ	sizeof(u64)
#define PTRACE_HBP_CTRL_SZ	sizeof(u32)
#define PTRACE_HBP_PAD_SZ	sizeof(u32)

static int hw_break_get(struct task_struct *target,
			const struct user_regset *regset,
			unsigned int pos, unsigned int count,
			void *kbuf, void __user *ubuf)
{
	unsigned int note_type = regset->core_note_type;
	int ret, idx = 0, offset, limit;
	u32 info, ctrl;
	u64 addr;

	/* Resource info */
	ret = ptrace_hbp_get_resource_info(note_type, &info);
	if (ret)
		return ret;

	ret = user_regset_copyout(&pos, &count, &kbuf, &ubuf, &info, 0,
				  sizeof(info));
	if (ret)
		return ret;

	/* Pad */
	offset = offsetof(struct user_hwdebug_state, pad);
	ret = user_regset_copyout_zero(&pos, &count, &kbuf, &ubuf, offset,
				       offset + PTRACE_HBP_PAD_SZ);
	if (ret)
		return ret;

	/* (address, ctrl) registers */
	offset = offsetof(struct user_hwdebug_state, dbg_regs);
	limit = regset->n * regset->size;
	while (count && offset < limit) {
		ret = ptrace_hbp_get_addr(note_type, target, idx, &addr);
		if (ret)
			return ret;
		ret = user_regset_copyout(&pos, &count, &kbuf, &ubuf, &addr,
					  offset, offset + PTRACE_HBP_ADDR_SZ);
		if (ret)
			return ret;
		offset += PTRACE_HBP_ADDR_SZ;

		ret = ptrace_hbp_get_ctrl(note_type, target, idx, &ctrl);
		if (ret)
			return ret;
		ret = user_regset_copyout(&pos, &count, &kbuf, &ubuf, &ctrl,
					  offset, offset + PTRACE_HBP_CTRL_SZ);
		if (ret)
			return ret;
		offset += PTRACE_HBP_CTRL_SZ;

		ret = user_regset_copyout_zero(&pos, &count, &kbuf, &ubuf,
					       offset,
					       offset + PTRACE_HBP_PAD_SZ);
		if (ret)
			return ret;
		offset += PTRACE_HBP_PAD_SZ;
		idx++;
	}

	return 0;
}

static int hw_break_set(struct task_struct *target,
			const struct user_regset *regset,
			unsigned int pos, unsigned int count,
			const void *kbuf, const void __user *ubuf)
{
	unsigned int note_type = regset->core_note_type;
	int ret, idx = 0, offset, limit;
	u32 ctrl;
	u64 addr;

	/* Resource info and pad */
	offset = offsetof(struct user_hwdebug_state, dbg_regs);
	ret = user_regset_copyin_ignore(&pos, &count, &kbuf, &ubuf, 0, offset);
	if (ret)
		return ret;

	/* (address, ctrl) registers */
	limit = regset->n * regset->size;
	while (count && offset < limit) {
		ret = user_regset_copyin(&pos, &count, &kbuf, &ubuf, &addr,
					 offset, offset + PTRACE_HBP_ADDR_SZ);
		if (ret)
			return ret;
		ret = ptrace_hbp_set_addr(note_type, target, idx, addr);
		if (ret)
			return ret;
		offset += PTRACE_HBP_ADDR_SZ;

		ret = user_regset_copyin(&pos, &count, &kbuf, &ubuf, &ctrl,
					 offset, offset + PTRACE_HBP_CTRL_SZ);
		if (ret)
			return ret;
		ret = ptrace_hbp_set_ctrl(note_type, target, idx, ctrl);
		if (ret)
			return ret;
		offset += PTRACE_HBP_CTRL_SZ;

		ret = user_regset_copyin_ignore(&pos, &count, &kbuf, &ubuf,
						offset,
						offset + PTRACE_HBP_PAD_SZ);
		if (ret)
			return ret;
		offset += PTRACE_HBP_PAD_SZ;
		idx++;
	}

	return 0;
}
#endif	/* CONFIG_HAVE_HW_BREAKPOINT */

static int gpr_get(struct task_struct *target,
		   const struct user_regset *regset,
		   unsigned int pos, unsigned int count,
		   void *kbuf, void __user *ubuf)
{
	struct user_pt_regs *uregs = &task_pt_regs(target)->user_regs;
	return user_regset_copyout(&pos, &count, &kbuf, &ubuf, uregs, 0, -1);
}

static int gpr_set(struct task_struct *target, const struct user_regset *regset,
		   unsigned int pos, unsigned int count,
		   const void *kbuf, const void __user *ubuf)
{
	int ret;
	struct user_pt_regs newregs;

	ret = user_regset_copyin(&pos, &count, &kbuf, &ubuf, &newregs, 0, -1);
	if (ret)
		return ret;

	if (!valid_user_regs(&newregs))
		return -EINVAL;

	task_pt_regs(target)->user_regs = newregs;
	return 0;
}

/*
 * TODO: update fp accessors for lazy context switching (sync/flush hwstate)
 */
static int fpr_get(struct task_struct *target, const struct user_regset *regset,
		   unsigned int pos, unsigned int count,
		   void *kbuf, void __user *ubuf)
{
	struct user_fpsimd_state *uregs;
	uregs = &target->thread.fpsimd_state.user_fpsimd;
	return user_regset_copyout(&pos, &count, &kbuf, &ubuf, uregs, 0, -1);
}

static int fpr_set(struct task_struct *target, const struct user_regset *regset,
		   unsigned int pos, unsigned int count,
		   const void *kbuf, const void __user *ubuf)
{
	int ret;
	struct user_fpsimd_state newstate;

	ret = user_regset_copyin(&pos, &count, &kbuf, &ubuf, &newstate, 0, -1);
	if (ret)
		return ret;

	target->thread.fpsimd_state.user_fpsimd = newstate;
	fpsimd_flush_task_state(target);
	return ret;
}

static int tls_get(struct task_struct *target, const struct user_regset *regset,
		   unsigned int pos, unsigned int count,
		   void *kbuf, void __user *ubuf)
{
	unsigned long *tls = &target->thread.tp_value;
	return user_regset_copyout(&pos, &count, &kbuf, &ubuf, tls, 0, -1);
}

static int tls_set(struct task_struct *target, const struct user_regset *regset,
		   unsigned int pos, unsigned int count,
		   const void *kbuf, const void __user *ubuf)
{
	int ret;
	unsigned long tls;

	ret = user_regset_copyin(&pos, &count, &kbuf, &ubuf, &tls, 0, -1);
	if (ret)
		return ret;

	target->thread.tp_value = tls;
	return ret;
}

enum aarch64_regset {
	REGSET_GPR,
	REGSET_FPR,
	REGSET_TLS,
#ifdef CONFIG_HAVE_HW_BREAKPOINT
	REGSET_HW_BREAK,
	REGSET_HW_WATCH,
#endif
};

static const struct user_regset aarch64_regsets[] = {
	[REGSET_GPR] = {
		.core_note_type = NT_PRSTATUS,
		.n = sizeof(struct user_pt_regs) / sizeof(u64),
		.size = sizeof(u64),
		.align = sizeof(u64),
		.get = gpr_get,
		.set = gpr_set
	},
	[REGSET_FPR] = {
		.core_note_type = NT_PRFPREG,
		.n = sizeof(struct user_fpsimd_state) / sizeof(u32),
		/*
		 * We pretend we have 32-bit registers because the fpsr and
		 * fpcr are 32-bits wide.
		 */
		.size = sizeof(u32),
		.align = sizeof(u32),
		.get = fpr_get,
		.set = fpr_set
	},
	[REGSET_TLS] = {
		.core_note_type = NT_ARM_TLS,
		.n = 1,
		.size = sizeof(void *),
		.align = sizeof(void *),
		.get = tls_get,
		.set = tls_set,
	},
#ifdef CONFIG_HAVE_HW_BREAKPOINT
	[REGSET_HW_BREAK] = {
		.core_note_type = NT_ARM_HW_BREAK,
		.n = sizeof(struct user_hwdebug_state) / sizeof(u32),
		.size = sizeof(u32),
		.align = sizeof(u32),
		.get = hw_break_get,
		.set = hw_break_set,
	},
	[REGSET_HW_WATCH] = {
		.core_note_type = NT_ARM_HW_WATCH,
		.n = sizeof(struct user_hwdebug_state) / sizeof(u32),
		.size = sizeof(u32),
		.align = sizeof(u32),
		.get = hw_break_get,
		.set = hw_break_set,
	},
#endif
};

static const struct user_regset_view user_aarch64_view = {
	.name = "aarch64", .e_machine = EM_AARCH64,
	.regsets = aarch64_regsets, .n = ARRAY_SIZE(aarch64_regsets)
};

#ifdef CONFIG_COMPAT
#include <linux/compat.h>

enum compat_regset {
	REGSET_COMPAT_GPR,
	REGSET_COMPAT_VFP,
};

static int compat_gpr_get(struct task_struct *target,
			  const struct user_regset *regset,
			  unsigned int pos, unsigned int count,
			  void *kbuf, void __user *ubuf)
{
	int ret = 0;
	unsigned int i, start, num_regs;

	/* Calculate the number of AArch32 registers contained in count */
	num_regs = count / regset->size;

	/* Convert pos into an register number */
	start = pos / regset->size;

	if (start + num_regs > regset->n)
		return -EIO;

	for (i = 0; i < num_regs; ++i) {
		unsigned int idx = start + i;
		void *reg;

		switch (idx) {
		case 15:
			reg = (void *)&task_pt_regs(target)->pc;
			break;
		case 16:
			reg = (void *)&task_pt_regs(target)->pstate;
			break;
		case 17:
			reg = (void *)&task_pt_regs(target)->orig_x0;
			break;
		default:
			reg = (void *)&task_pt_regs(target)->regs[idx];
		}

		ret = copy_to_user(ubuf, reg, sizeof(compat_ulong_t));

		if (ret)
			break;
		else
			ubuf += sizeof(compat_ulong_t);
	}

	return ret;
}

static int compat_gpr_set(struct task_struct *target,
			  const struct user_regset *regset,
			  unsigned int pos, unsigned int count,
			  const void *kbuf, const void __user *ubuf)
{
	struct pt_regs newregs;
	int ret = 0;
	unsigned int i, start, num_regs;

	/* Calculate the number of AArch32 registers contained in count */
	num_regs = count / regset->size;

	/* Convert pos into an register number */
	start = pos / regset->size;

	if (start + num_regs > regset->n)
		return -EIO;

	newregs = *task_pt_regs(target);

	for (i = 0; i < num_regs; ++i) {
		unsigned int idx = start + i;
		void *reg;

		switch (idx) {
		case 15:
			reg = (void *)&newregs.pc;
			break;
		case 16:
			reg = (void *)&newregs.pstate;
			break;
		case 17:
			reg = (void *)&newregs.orig_x0;
			break;
		default:
			reg = (void *)&newregs.regs[idx];
		}

		ret = copy_from_user(reg, ubuf, sizeof(compat_ulong_t));

		if (ret)
			goto out;
		else
			ubuf += sizeof(compat_ulong_t);
	}

	if (valid_user_regs(&newregs.user_regs))
		*task_pt_regs(target) = newregs;
	else
		ret = -EINVAL;

out:
	return ret;
}

static int compat_vfp_get(struct task_struct *target,
			  const struct user_regset *regset,
			  unsigned int pos, unsigned int count,
			  void *kbuf, void __user *ubuf)
{
	struct user_fpsimd_state *uregs;
	compat_ulong_t fpscr;
	int ret;

	uregs = &target->thread.fpsimd_state.user_fpsimd;

	/*
	 * The VFP registers are packed into the fpsimd_state, so they all sit
	 * nicely together for us. We just need to create the fpscr separately.
	 */
	ret = user_regset_copyout(&pos, &count, &kbuf, &ubuf, uregs, 0,
				  VFP_STATE_SIZE - sizeof(compat_ulong_t));

	if (count && !ret) {
		fpscr = (uregs->fpsr & VFP_FPSCR_STAT_MASK) |
			(uregs->fpcr & VFP_FPSCR_CTRL_MASK);
		ret = put_user(fpscr, (compat_ulong_t *)ubuf);
	}

	return ret;
}

static int compat_vfp_set(struct task_struct *target,
			  const struct user_regset *regset,
			  unsigned int pos, unsigned int count,
			  const void *kbuf, const void __user *ubuf)
{
	struct user_fpsimd_state *uregs;
	compat_ulong_t fpscr;
	int ret;

	if (pos + count > VFP_STATE_SIZE)
		return -EIO;

	uregs = &target->thread.fpsimd_state.user_fpsimd;

	ret = user_regset_copyin(&pos, &count, &kbuf, &ubuf, uregs, 0,
				 VFP_STATE_SIZE - sizeof(compat_ulong_t));

	if (count && !ret) {
		ret = get_user(fpscr, (compat_ulong_t *)ubuf);
		uregs->fpsr = fpscr & VFP_FPSCR_STAT_MASK;
		uregs->fpcr = fpscr & VFP_FPSCR_CTRL_MASK;
	}

	fpsimd_flush_task_state(target);
	return ret;
}

static const struct user_regset aarch32_regsets[] = {
	[REGSET_COMPAT_GPR] = {
		.core_note_type = NT_PRSTATUS,
		.n = COMPAT_ELF_NGREG,
		.size = sizeof(compat_elf_greg_t),
		.align = sizeof(compat_elf_greg_t),
		.get = compat_gpr_get,
		.set = compat_gpr_set
	},
	[REGSET_COMPAT_VFP] = {
		.core_note_type = NT_ARM_VFP,
		.n = VFP_STATE_SIZE / sizeof(compat_ulong_t),
		.size = sizeof(compat_ulong_t),
		.align = sizeof(compat_ulong_t),
		.get = compat_vfp_get,
		.set = compat_vfp_set
	},
};

static const struct user_regset_view user_aarch32_view = {
	.name = "aarch32", .e_machine = EM_ARM,
	.regsets = aarch32_regsets, .n = ARRAY_SIZE(aarch32_regsets)
};

static int compat_ptrace_read_user(struct task_struct *tsk, compat_ulong_t off,
				   compat_ulong_t __user *ret)
{
	compat_ulong_t tmp;

	if (off & 3)
		return -EIO;

	if (off == COMPAT_PT_TEXT_ADDR)
		tmp = tsk->mm->start_code;
	else if (off == COMPAT_PT_DATA_ADDR)
		tmp = tsk->mm->start_data;
	else if (off == COMPAT_PT_TEXT_END_ADDR)
		tmp = tsk->mm->end_code;
	else if (off < sizeof(compat_elf_gregset_t))
		return copy_regset_to_user(tsk, &user_aarch32_view,
					   REGSET_COMPAT_GPR, off,
					   sizeof(compat_ulong_t), ret);
	else if (off >= COMPAT_USER_SZ)
		return -EIO;
	else
		tmp = 0;

	return put_user(tmp, ret);
}

static int compat_ptrace_write_user(struct task_struct *tsk, compat_ulong_t off,
				    compat_ulong_t val)
{
	int ret;

	if (off & 3 || off >= COMPAT_USER_SZ)
		return -EIO;

	if (off >= sizeof(compat_elf_gregset_t))
		return 0;

	ret = copy_regset_from_user(tsk, &user_aarch32_view,
				    REGSET_COMPAT_GPR, off,
				    sizeof(compat_ulong_t),
				    &val);
	return ret;
}

#ifdef CONFIG_HAVE_HW_BREAKPOINT

/*
 * Convert a virtual register number into an index for a thread_info
 * breakpoint array. Breakpoints are identified using positive numbers
 * whilst watchpoints are negative. The registers are laid out as pairs
 * of (address, control), each pair mapping to a unique hw_breakpoint struct.
 * Register 0 is reserved for describing resource information.
 */
static int compat_ptrace_hbp_num_to_idx(compat_long_t num)
{
	return (abs(num) - 1) >> 1;
}

static int compat_ptrace_hbp_get_resource_info(u32 *kdata)
{
	u8 num_brps, num_wrps, debug_arch, wp_len;
	u32 reg = 0;

	num_brps	= hw_breakpoint_slots(TYPE_INST);
	num_wrps	= hw_breakpoint_slots(TYPE_DATA);

	debug_arch	= debug_monitors_arch();
	wp_len		= 8;
	reg		|= debug_arch;
	reg		<<= 8;
	reg		|= wp_len;
	reg		<<= 8;
	reg		|= num_wrps;
	reg		<<= 8;
	reg		|= num_brps;

	*kdata = reg;
	return 0;
}

static int compat_ptrace_hbp_get(unsigned int note_type,
				 struct task_struct *tsk,
				 compat_long_t num,
				 u32 *kdata)
{
	u64 addr = 0;
	u32 ctrl = 0;

	int err, idx = compat_ptrace_hbp_num_to_idx(num);;

	if (num & 1) {
		err = ptrace_hbp_get_addr(note_type, tsk, idx, &addr);
		*kdata = (u32)addr;
	} else {
		err = ptrace_hbp_get_ctrl(note_type, tsk, idx, &ctrl);
		*kdata = ctrl;
	}

	return err;
}

static int compat_ptrace_hbp_set(unsigned int note_type,
				 struct task_struct *tsk,
				 compat_long_t num,
				 u32 *kdata)
{
	u64 addr;
	u32 ctrl;

	int err, idx = compat_ptrace_hbp_num_to_idx(num);

	if (num & 1) {
		addr = *kdata;
		err = ptrace_hbp_set_addr(note_type, tsk, idx, addr);
	} else {
		ctrl = *kdata;
		err = ptrace_hbp_set_ctrl(note_type, tsk, idx, ctrl);
	}

	return err;
}

static int compat_ptrace_gethbpregs(struct task_struct *tsk, compat_long_t num,
				    compat_ulong_t __user *data)
{
	int ret;
	u32 kdata;
	mm_segment_t old_fs = get_fs();

	set_fs(KERNEL_DS);
	/* Watchpoint */
	if (num < 0) {
		ret = compat_ptrace_hbp_get(NT_ARM_HW_WATCH, tsk, num, &kdata);
	/* Resource info */
	} else if (num == 0) {
		ret = compat_ptrace_hbp_get_resource_info(&kdata);
	/* Breakpoint */
	} else {
		ret = compat_ptrace_hbp_get(NT_ARM_HW_BREAK, tsk, num, &kdata);
	}
	set_fs(old_fs);

	if (!ret)
		ret = put_user(kdata, data);

	return ret;
}

static int compat_ptrace_sethbpregs(struct task_struct *tsk, compat_long_t num,
				    compat_ulong_t __user *data)
{
	int ret;
	u32 kdata = 0;
	mm_segment_t old_fs = get_fs();

	if (num == 0)
		return 0;

	ret = get_user(kdata, data);
	if (ret)
		return ret;

	set_fs(KERNEL_DS);
	if (num < 0)
		ret = compat_ptrace_hbp_set(NT_ARM_HW_WATCH, tsk, num, &kdata);
	else
		ret = compat_ptrace_hbp_set(NT_ARM_HW_BREAK, tsk, num, &kdata);
	set_fs(old_fs);

	return ret;
}
#endif	/* CONFIG_HAVE_HW_BREAKPOINT */

long compat_arch_ptrace(struct task_struct *child, compat_long_t request,
			compat_ulong_t caddr, compat_ulong_t cdata)
{
	unsigned long addr = caddr;
	unsigned long data = cdata;
	void __user *datap = compat_ptr(data);
	int ret;

	switch (request) {
		case PTRACE_PEEKUSR:
			ret = compat_ptrace_read_user(child, addr, datap);
			break;

		case PTRACE_POKEUSR:
			ret = compat_ptrace_write_user(child, addr, data);
			break;

		case COMPAT_PTRACE_GETREGS:
			ret = copy_regset_to_user(child,
						  &user_aarch32_view,
						  REGSET_COMPAT_GPR,
						  0, sizeof(compat_elf_gregset_t),
						  datap);
			break;

		case COMPAT_PTRACE_SETREGS:
			ret = copy_regset_from_user(child,
						    &user_aarch32_view,
						    REGSET_COMPAT_GPR,
						    0, sizeof(compat_elf_gregset_t),
						    datap);
			break;

		case COMPAT_PTRACE_GET_THREAD_AREA:
			ret = put_user((compat_ulong_t)child->thread.tp_value,
				       (compat_ulong_t __user *)datap);
			break;

		case COMPAT_PTRACE_SET_SYSCALL:
			task_pt_regs(child)->syscallno = data;
			ret = 0;
			break;

		case COMPAT_PTRACE_GETVFPREGS:
			ret = copy_regset_to_user(child,
						  &user_aarch32_view,
						  REGSET_COMPAT_VFP,
						  0, VFP_STATE_SIZE,
						  datap);
			break;

		case COMPAT_PTRACE_SETVFPREGS:
			ret = copy_regset_from_user(child,
						    &user_aarch32_view,
						    REGSET_COMPAT_VFP,
						    0, VFP_STATE_SIZE,
						    datap);
			break;

#ifdef CONFIG_HAVE_HW_BREAKPOINT
		case COMPAT_PTRACE_GETHBPREGS:
			ret = compat_ptrace_gethbpregs(child, addr, datap);
			break;

		case COMPAT_PTRACE_SETHBPREGS:
			ret = compat_ptrace_sethbpregs(child, addr, datap);
			break;
#endif

		default:
			ret = compat_ptrace_request(child, request, addr,
						    data);
			break;
	}

	return ret;
}
#endif /* CONFIG_COMPAT */

const struct user_regset_view *task_user_regset_view(struct task_struct *task)
{
#ifdef CONFIG_COMPAT
	if (is_compat_thread(task_thread_info(task)))
		return &user_aarch32_view;
#endif
	return &user_aarch64_view;
}

long arch_ptrace(struct task_struct *child, long request,
		 unsigned long addr, unsigned long data)
{
	int ret;

	switch (request) {
		case PTRACE_SET_SYSCALL:
			task_pt_regs(child)->syscallno = data;
			ret = 0;
			break;
		default:
			ret = ptrace_request(child, request, addr, data);
			break;
	}

	return ret;
}

enum ptrace_syscall_dir {
	PTRACE_SYSCALL_ENTER = 0,
	PTRACE_SYSCALL_EXIT,
};

static void tracehook_report_syscall(struct pt_regs *regs,
				     enum ptrace_syscall_dir dir)
{
	int regno;
	unsigned long saved_reg;

	/*
	 * A scratch register (ip(r12) on AArch32, x7 on AArch64) is
	 * used to denote syscall entry/exit:
	 */
	regno = (is_compat_task() ? 12 : 7);
	saved_reg = regs->regs[regno];
	regs->regs[regno] = dir;

	if (dir == PTRACE_SYSCALL_EXIT)
		tracehook_report_syscall_exit(regs, 0);
	else if (tracehook_report_syscall_entry(regs))
		regs->syscallno = ~0UL;

	regs->regs[regno] = saved_reg;
}

asmlinkage int syscall_trace_enter(struct pt_regs *regs)
{
	unsigned int saved_syscallno = regs->syscallno;

	/* Do the secure computing check first; failures should be fast. */
	if (secure_computing(regs->syscallno) == -1)
		return RET_SKIP_SYSCALL_TRACE;

	if (test_thread_flag(TIF_SYSCALL_TRACE))
		tracehook_report_syscall(regs, PTRACE_SYSCALL_ENTER);

	if (IS_SKIP_SYSCALL(regs->syscallno)) {
		/*
		 * RESTRICTION: we can't modify a return value of user
		 * issued syscall(-1) here. In order to ease this flavor,
		 * we need to treat whatever value in x0 as a return value,
		 * but this might result in a bogus value being returned.
		 */
		/*
		 * NOTE: syscallno may also be set to -1 if fatal signal is
		 * detected in tracehook_report_syscall_entry(), but since
		 * a value set to x0 here is not used in this case, we may
		 * neglect the case.
		 */
		if (!test_thread_flag(TIF_SYSCALL_TRACE) ||
				(IS_SKIP_SYSCALL(saved_syscallno)))
			regs->regs[0] = -ENOSYS;
	}

	audit_syscall_entry(syscall_get_arch(), regs->syscallno,
		regs->orig_x0, regs->regs[1], regs->regs[2], regs->regs[3]);

	return regs->syscallno;
}

asmlinkage void syscall_trace_exit(struct pt_regs *regs)
{
	audit_syscall_exit(regs);

	if (test_thread_flag(TIF_SYSCALL_TRACE))
		tracehook_report_syscall(regs, PTRACE_SYSCALL_EXIT);
}<|MERGE_RESOLUTION|>--- conflicted
+++ resolved
@@ -218,38 +218,17 @@
 {
 	int err, len, type, offset, disabled = !ctrl.enabled;
 
-<<<<<<< HEAD
 	attr->disabled = disabled;
 	if (disabled)
 		return 0;
 
-	err = arch_bp_generic_fields(ctrl, &len, &type);
+	err = arch_bp_generic_fields(ctrl, &len, &type, &offset);
 	if (err)
 		return err;
 
 	switch (note_type) {
 	case NT_ARM_HW_BREAK:
 		if ((type & HW_BREAKPOINT_X) != type)
-=======
-	if (disabled) {
-		len = 0;
-		type = HW_BREAKPOINT_EMPTY;
-        } else {
-		err = arch_bp_generic_fields(ctrl, &len, &type, &offset);
-		if (err)
-			return err;
-
-		switch (note_type) {
-		case NT_ARM_HW_BREAK:
-			if ((type & HW_BREAKPOINT_X) != type)
-				return -EINVAL;
-			break;
-		case NT_ARM_HW_WATCH:
-			if ((type & HW_BREAKPOINT_RW) != type)
-				return -EINVAL;
-			break;
-		default:
->>>>>>> acbcee28
 			return -EINVAL;
 		break;
 	case NT_ARM_HW_WATCH:
@@ -262,11 +241,7 @@
 
 	attr->bp_len	= len;
 	attr->bp_type	= type;
-<<<<<<< HEAD
-=======
-	attr->disabled	= disabled;
 	attr->bp_addr	+= offset;
->>>>>>> acbcee28
 
 	return 0;
 }
