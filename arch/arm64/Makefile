#
# arch/arm64/Makefile
#
# This file is included by the global makefile so that you can add your own
# architecture-specific flags and dependencies.
#
# This file is subject to the terms and conditions of the GNU General Public
# License.  See the file "COPYING" in the main directory of this archive
# for more details.
#
# Copyright (C) 1995-2001 by Russell King

LDFLAGS_vmlinux	:=-p --no-undefined -X
CPPFLAGS_vmlinux.lds = -DTEXT_OFFSET=$(TEXT_OFFSET)
OBJCOPYFLAGS	:=-O binary -R .note -R .note.gnu.build-id -R .comment -S
GZFLAGS		:=-9

LIBGCC 		:= $(shell $(CC) $(KBUILD_CFLAGS) -print-libgcc-file-name)

KBUILD_DEFCONFIG := defconfig

KBUILD_CFLAGS	+= -mgeneral-regs-only
KBUILD_CPPFLAGS	+= -mlittle-endian
AS		+= -EL
LD		+= -EL

comma = ,

CHECKFLAGS	+= -D__aarch64__

# Default value
head-y		:= arch/arm64/kernel/head.o

# The byte offset of the kernel image in RAM from the start of RAM.
TEXT_OFFSET := 0x00080000

export	TEXT_OFFSET GZFLAGS

core-y		+= arch/arm64/kernel/ arch/arm64/mm/
libs-y		:= arch/arm64/lib/ $(libs-y)
libs-y		+= $(LIBGCC)

# Default target when executing plain make
ifeq ($(CONFIG_BUILD_ARM64_APPENDED_DTB_IMAGE),y)
KBUILD_IMAGE	:= Image.gz-dtb
else
KBUILD_IMAGE	:= Image.gz
endif

KBUILD_DTBS	:= dtbs

all:	$(KBUILD_IMAGE) $(KBUILD_DTBS)

boot := arch/arm64/boot

Image Image.gz: vmlinux
	$(Q)$(MAKE) $(build)=$(boot) $(boot)/$@

zinstall install: vmlinux
	$(Q)$(MAKE) $(build)=$(boot) $@

%.dtb: scripts
	$(Q)$(MAKE) $(build)=$(boot)/dts $(boot)/dts/$@

dtbs: scripts
	$(Q)$(MAKE) $(build)=$(boot)/dts dtbs

<<<<<<< HEAD
Image.gz-dtb: vmlinux scripts dtbs
	$(Q)$(MAKE) $(build)=$(boot) $(boot)/$@
=======
PHONY += vdso_install
vdso_install:
	$(Q)$(MAKE) $(build)=arch/arm64/kernel/vdso $@
>>>>>>> 57e7459e

# We use MRPROPER_FILES and CLEAN_FILES now
archclean:
	$(Q)$(MAKE) $(clean)=$(boot)

define archhelp
  echo  '* Image.gz      - Compressed kernel image (arch/$(ARCH)/boot/Image.gz)'
  echo  '  Image         - Uncompressed kernel image (arch/$(ARCH)/boot/Image)'
  echo  '* dtbs          - Build device tree blobs for enabled boards'
  echo  '  install       - Install uncompressed kernel'
  echo  '  zinstall      - Install compressed kernel'
  echo  '                  Install using (your) ~/bin/installkernel or'
  echo  '                  (distribution) /sbin/installkernel or'
  echo  '                  install to $$(INSTALL_PATH) and run lilo'
endef<|MERGE_RESOLUTION|>--- conflicted
+++ resolved
@@ -65,14 +65,12 @@
 dtbs: scripts
 	$(Q)$(MAKE) $(build)=$(boot)/dts dtbs
 
-<<<<<<< HEAD
 Image.gz-dtb: vmlinux scripts dtbs
 	$(Q)$(MAKE) $(build)=$(boot) $(boot)/$@
-=======
+
 PHONY += vdso_install
 vdso_install:
 	$(Q)$(MAKE) $(build)=arch/arm64/kernel/vdso $@
->>>>>>> 57e7459e
 
 # We use MRPROPER_FILES and CLEAN_FILES now
 archclean:
