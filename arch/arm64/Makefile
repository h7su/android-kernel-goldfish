#
# arch/arm64/Makefile
#
# This file is included by the global makefile so that you can add your own
# architecture-specific flags and dependencies.
#
# This file is subject to the terms and conditions of the GNU General Public
# License.  See the file "COPYING" in the main directory of this archive
# for more details.
#
# Copyright (C) 1995-2001 by Russell King

LDFLAGS_vmlinux	:=-p --no-undefined -X
CPPFLAGS_vmlinux.lds = -DTEXT_OFFSET=$(TEXT_OFFSET)
OBJCOPYFLAGS	:=-O binary -R .note -R .note.gnu.build-id -R .comment -S
GZFLAGS		:=-9

KBUILD_DEFCONFIG := defconfig

# Check for binutils support for specific extensions
lseinstr := $(call as-instr,.arch_extension lse,-DCONFIG_AS_LSE=1)

ifeq ($(CONFIG_ARM64_LSE_ATOMICS), y)
  ifeq ($(lseinstr),)
$(warning LSE atomics not supported by binutils)
  endif
endif

KBUILD_CFLAGS	+= -mgeneral-regs-only $(lseinstr)
<<<<<<< HEAD
KBUILD_CFLAGS	+= -fno-pic
=======
KBUILD_CFLAGS	+= $(call cc-option, -mpc-relative-literal-loads)
>>>>>>> b05965f2
KBUILD_AFLAGS	+= $(lseinstr)

ifeq ($(CONFIG_CPU_BIG_ENDIAN), y)
KBUILD_CPPFLAGS	+= -mbig-endian
AS		+= -EB
LD		+= -EB
else
KBUILD_CPPFLAGS	+= -mlittle-endian
AS		+= -EL
LD		+= -EL
endif

CHECKFLAGS	+= -D__aarch64__

ifeq ($(CONFIG_ARM64_ERRATUM_843419), y)
KBUILD_CFLAGS_MODULE	+= -mcmodel=large
endif

# Default value
head-y		:= arch/arm64/kernel/head.o

# The byte offset of the kernel image in RAM from the start of RAM.
ifeq ($(CONFIG_ARM64_RANDOMIZE_TEXT_OFFSET), y)
TEXT_OFFSET := $(shell awk 'BEGIN {srand(); printf "0x%03x000\n", int(512 * rand())}')
else
TEXT_OFFSET := 0x00080000
endif

# KASAN_SHADOW_OFFSET = VA_START + (1 << (VA_BITS - 3)) - (1 << 61)
# in 32-bit arithmetic
KASAN_SHADOW_OFFSET := $(shell printf "0x%08x00000000\n" $$(( \
			(0xffffffff & (-1 << ($(CONFIG_ARM64_VA_BITS) - 32))) \
			+ (1 << ($(CONFIG_ARM64_VA_BITS) - 32 - 3)) \
			- (1 << (64 - 32 - 3)) )) )

export	TEXT_OFFSET GZFLAGS

core-y		+= arch/arm64/kernel/ arch/arm64/mm/
core-$(CONFIG_NET) += arch/arm64/net/
core-$(CONFIG_KVM) += arch/arm64/kvm/
core-$(CONFIG_XEN) += arch/arm64/xen/
core-$(CONFIG_CRYPTO) += arch/arm64/crypto/
libs-y		:= arch/arm64/lib/ $(libs-y)
core-$(CONFIG_EFI_STUB) += $(objtree)/drivers/firmware/efi/libstub/lib.a

# Default target when executing plain make
ifeq ($(CONFIG_BUILD_ARM64_APPENDED_DTB_IMAGE),y)
KBUILD_IMAGE	:= Image.gz-dtb
else
KBUILD_IMAGE	:= Image.gz
endif

KBUILD_DTBS	:= dtbs

all:	$(KBUILD_IMAGE) $(KBUILD_DTBS)

boot := arch/arm64/boot

Image: vmlinux
	$(Q)$(MAKE) $(build)=$(boot) $(boot)/$@

Image.%: vmlinux
	$(Q)$(MAKE) $(build)=$(boot) $(boot)/$@

zinstall install: vmlinux
	$(Q)$(MAKE) $(build)=$(boot) $@

%.dtb: scripts
	$(Q)$(MAKE) $(build)=$(boot)/dts $(boot)/dts/$@

PHONY += dtbs dtbs_install

dtbs: prepare scripts
	$(Q)$(MAKE) $(build)=$(boot)/dts

dtbs_install:
	$(Q)$(MAKE) $(dtbinst)=$(boot)/dts

Image-dtb Image.gz-dtb: vmlinux scripts dtbs
	$(Q)$(MAKE) $(build)=$(boot) $(boot)/$@

PHONY += vdso_install
vdso_install:
	$(Q)$(MAKE) $(build)=arch/arm64/kernel/vdso $@

# We use MRPROPER_FILES and CLEAN_FILES now
archclean:
	$(Q)$(MAKE) $(clean)=$(boot)
	$(Q)$(MAKE) $(clean)=$(boot)/dts

define archhelp
  echo  '* Image.gz      - Compressed kernel image (arch/$(ARCH)/boot/Image.gz)'
  echo  '  Image         - Uncompressed kernel image (arch/$(ARCH)/boot/Image)'
  echo  '* dtbs          - Build device tree blobs for enabled boards'
  echo  '  dtbs_install  - Install dtbs to $(INSTALL_DTBS_PATH)'
  echo  '  install       - Install uncompressed kernel'
  echo  '  zinstall      - Install compressed kernel'
  echo  '                  Install using (your) ~/bin/installkernel or'
  echo  '                  (distribution) /sbin/installkernel or'
  echo  '                  install to $$(INSTALL_PATH) and run lilo'
endef<|MERGE_RESOLUTION|>--- conflicted
+++ resolved
@@ -27,11 +27,8 @@
 endif
 
 KBUILD_CFLAGS	+= -mgeneral-regs-only $(lseinstr)
-<<<<<<< HEAD
 KBUILD_CFLAGS	+= -fno-pic
-=======
 KBUILD_CFLAGS	+= $(call cc-option, -mpc-relative-literal-loads)
->>>>>>> b05965f2
 KBUILD_AFLAGS	+= $(lseinstr)
 
 ifeq ($(CONFIG_CPU_BIG_ENDIAN), y)
