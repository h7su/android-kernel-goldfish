config ARM64
	def_bool y
	select ARCH_HAS_ATOMIC64_DEC_IF_POSITIVE
	select ARCH_USE_CMPXCHG_LOCKREF
	select ARCH_HAS_TICK_BROADCAST if GENERIC_CLOCKEVENTS_BROADCAST
	select ARCH_WANT_OPTIONAL_GPIOLIB
	select ARCH_WANT_COMPAT_IPC_PARSE_VERSION
	select ARCH_WANT_FRAME_POINTERS
	select ARM_AMBA
	select ARM_ARCH_TIMER
	select ARM_GIC
	select AUDIT_ARCH_COMPAT_GENERIC
	select BUILDTIME_EXTABLE_SORT
	select CLONE_BACKWARDS
	select COMMON_CLK
	select CPU_PM if (SUSPEND || CPU_IDLE)
	select DCACHE_WORD_ACCESS
	select GENERIC_CLOCKEVENTS
	select GENERIC_CLOCKEVENTS_BROADCAST if SMP
	select GENERIC_CPU_AUTOPROBE
	select GENERIC_EARLY_IOREMAP
	select GENERIC_IOMAP
	select GENERIC_IRQ_PROBE
	select GENERIC_IRQ_SHOW
	select GENERIC_SMP_IDLE_THREAD
	select GENERIC_STRNCPY_FROM_USER
	select GENERIC_STRNLEN_USER
	select GENERIC_TIME_VSYSCALL
	select HARDIRQS_SW_RESEND
	select HAVE_ARCH_AUDITSYSCALL
<<<<<<< HEAD
	select HAVE_ARCH_KGDB
	select HAVE_ARCH_JUMP_LABEL
=======
	select HAVE_ARCH_SECCOMP_FILTER
>>>>>>> 900e9fd0
	select HAVE_ARCH_TRACEHOOK
	select HAVE_DEBUG_BUGVERBOSE
	select HAVE_DEBUG_KMEMLEAK
	select HAVE_DMA_API_DEBUG
	select HAVE_DMA_ATTRS
	select HAVE_DMA_CONTIGUOUS
	select HAVE_EFFICIENT_UNALIGNED_ACCESS
	select HAVE_GENERIC_DMA_COHERENT
	select HAVE_GENERIC_HARDIRQS
	select HAVE_HW_BREAKPOINT if PERF_EVENTS
	select HAVE_MEMBLOCK
	select HAVE_PATA_PLATFORM
	select HAVE_PERF_EVENTS
	select HAVE_PERF_REGS
	select HAVE_PERF_USER_STACK_DUMP
	select IRQ_DOMAIN
	select MODULES_USE_ELF_RELA
	select NO_BOOTMEM
	select OF
	select OF_EARLY_FLATTREE
	select PERF_USE_VMALLOC
	select POWER_RESET
	select POWER_SUPPLY
	select RTC_LIB
	select SPARSE_IRQ
	select SYSCTL_EXCEPTION_TRACE
	help
	  ARM 64-bit (AArch64) Linux support.

config 64BIT
	def_bool y

config ARCH_PHYS_ADDR_T_64BIT
	def_bool y

config MMU
	def_bool y

config NO_IOPORT
	def_bool y

config STACKTRACE_SUPPORT
	def_bool y

config LOCKDEP_SUPPORT
	def_bool y

config TRACE_IRQFLAGS_SUPPORT
	def_bool y

config RWSEM_XCHGADD_ALGORITHM
	def_bool y

config GENERIC_HWEIGHT
	def_bool y

config GENERIC_CSUM
        def_bool y

config GENERIC_CALIBRATE_DELAY
	def_bool y

config ZONE_DMA
	def_bool y

config ARCH_DMA_ADDR_T_64BIT
	def_bool y

config NEED_DMA_MAP_STATE
	def_bool y

config NEED_SG_DMA_LENGTH
	def_bool y

config SWIOTLB
	def_bool y

config IOMMU_HELPER
	def_bool SWIOTLB

config FIX_EARLYCON_MEM
	def_bool y

source "init/Kconfig"

source "kernel/Kconfig.freezer"

menu "Platform selection"

config ARCH_VEXPRESS
	bool "ARMv8 software model (Versatile Express)"
	select ARCH_REQUIRE_GPIOLIB
	select COMMON_CLK_VERSATILE
	select POWER_RESET_VEXPRESS
	select VEXPRESS_CONFIG
	help
	  This enables support for the ARMv8 software model (Versatile
	  Express).

config ARCH_XGENE
	bool "AppliedMicro X-Gene SOC Family"
	help
	  This enables support for AppliedMicro X-Gene SOC Family

endmenu

menu "Bus support"

config ARM_AMBA
	bool

endmenu

menu "Kernel Features"

config ARM64_64K_PAGES
	bool "Enable 64KB pages support"
	help
	  This feature enables 64KB pages support (4KB by default)
	  allowing only two levels of page tables and faster TLB
	  look-up. AArch32 emulation is not available when this feature
	  is enabled.

config SMP
	bool "Symmetric Multi-Processing"
	select USE_GENERIC_SMP_HELPERS
	help
	  This enables support for systems with more than one CPU.  If
	  you say N here, the kernel will run on single and
	  multiprocessor machines, but will use only one CPU of a
	  multiprocessor machine. If you say Y here, the kernel will run
	  on many, but not all, single processor machines. On a single
	  processor machine, the kernel will run faster if you say N
	  here.

	  If you don't know what to do here, say N.

config SCHED_MC
	bool "Multi-core scheduler support"
	depends on SMP
	help
	  Multi-core scheduler support improves the CPU scheduler's decision
	  making when dealing with multi-core CPU chips at a cost of slightly
	  increased overhead in some places. If unsure say N here.

config SCHED_SMT
	bool "SMT scheduler support"
	depends on SMP
	help
	  Improves the CPU scheduler's decision making when dealing with
	  MultiThreading at a cost of slightly increased overhead in some
	  places. If unsure say N here.

config NR_CPUS
	int "Maximum number of CPUs (2-32)"
	range 2 32
	depends on SMP
	# These have to remain sorted largest to smallest
	default "8"

config HOTPLUG_CPU
	bool "Support for hot-pluggable CPUs"
	depends on SMP
	help
	  Say Y here to experiment with turning CPUs off and on.  CPUs
	  can be controlled through /sys/devices/system/cpu.

config SWP_EMULATE
	bool "Emulate SWP/SWPB instructions"
	help
	  ARMv6 architecture deprecates use of the SWP/SWPB instructions. ARMv8
	  oblosetes the use of SWP/SWPB instructions. ARMv7 multiprocessing
	  extensions introduce the ability to disable these instructions,
	  triggering an undefined instruction exception when executed. Say Y
	  here to enable software emulation of these instructions for userspace
	  (not kernel) using LDREX/STREX. Also creates /proc/cpu/swp_emulation
	  for statistics.

	  In some older versions of glibc [<=2.8] SWP is used during futex
	  trylock() operations with the assumption that the code will not
	  be preempted. This invalid assumption may be more likely to fail
	  with SWP emulation enabled, leading to deadlock of the user
	  application.

	  NOTE: when accessing uncached shared regions, LDREX/STREX rely
	  on an external transaction monitoring block called a global
	  monitor to maintain update atomicity. If your system does not
	  implement a global monitor, this option can cause programs that
	  perform SWP operations to uncached memory to deadlock.

	  If unsure, say Y.

source kernel/Kconfig.preempt

config HZ
	int
	default 100

config ARCH_HAS_HOLES_MEMORYMODEL
	def_bool y if SPARSEMEM

config ARCH_SPARSEMEM_ENABLE
	def_bool y
	select SPARSEMEM_VMEMMAP_ENABLE

config ARCH_SPARSEMEM_DEFAULT
	def_bool ARCH_SPARSEMEM_ENABLE

config ARCH_SELECT_MEMORY_MODEL
	def_bool ARCH_SPARSEMEM_ENABLE

config HAVE_ARCH_PFN_VALID
	def_bool ARCH_HAS_HOLES_MEMORYMODEL || !SPARSEMEM

config HW_PERF_EVENTS
	bool "Enable hardware performance counter support for perf events"
	depends on PERF_EVENTS
	default y
	help
	  Enable hardware performance counter support for perf events. If
	  disabled, perf events will use software events only.

config SYS_SUPPORTS_HUGETLBFS
	def_bool y

config ARCH_WANT_GENERAL_HUGETLB
	def_bool y

config ARCH_WANT_HUGE_PMD_SHARE
	def_bool y if !ARM64_64K_PAGES

config HAVE_ARCH_TRANSPARENT_HUGEPAGE
	def_bool y

config ARMV7_COMPAT
	bool "Kernel support for ARMv7 applications"
	depends on COMPAT
	select SWP_EMULATE
	help
	 This option enables features that allow that ran on an ARMv7 or older
	 processor to continue functioning.

	 If you want to execute ARMv7 applications, say Y

config ARMV7_COMPAT_CPUINFO
	bool "Report backwards compatible cpu features in /proc/cpuinfo"
	depends on ARMV7_COMPAT
	default y
	help
	 This option makes /proc/cpuinfo list CPU features that an ARMv7 or
	 earlier kernel would report, but are not optional on an ARMv8 or later
	 processor.

	 If you want to execute ARMv7 applications, say Y

source "mm/Kconfig"

<<<<<<< HEAD
config FORCE_MAX_ZONEORDER
	int
	default "14" if (ARM64_64K_PAGES && TRANSPARENT_HUGEPAGE)
	default "11"
=======
config SECCOMP
	bool "Enable seccomp to safely compute untrusted bytecode"
	---help---
	  This kernel feature is useful for number crunching applications
	  that may need to compute untrusted bytecode during their
	  execution. By using pipes or other transports made available to
	  the process as file descriptors supporting the read/write
	  syscalls, it's possible to isolate those applications in
	  their own address space using seccomp. Once seccomp is
	  enabled via prctl(PR_SET_SECCOMP), it cannot be disabled
	  and the task is only allowed to execute a few safe syscalls
	  defined by each seccomp mode.

>>>>>>> 900e9fd0

endmenu

menu "Boot options"

config CMDLINE
	string "Default kernel command string"
	default ""
	help
	  Provide a set of default command-line options at build time by
	  entering them here. As a minimum, you should specify the the
	  root device (e.g. root=/dev/nfs).

choice
	prompt "Kernel command line type" if CMDLINE != ""
	default CMDLINE_FROM_BOOTLOADER

config CMDLINE_FROM_BOOTLOADER
	bool "Use bootloader kernel arguments if available"
	help
	  Uses the command-line options passed by the boot loader. If
	  the boot loader doesn't provide any, the default kernel command
	  string provided in CMDLINE will be used.

config CMDLINE_EXTEND
	bool "Extend bootloader kernel arguments"
	help
	  The command-line arguments provided by the boot loader will be
	  appended to the default kernel command string.

config CMDLINE_FORCE
	bool "Always use the default kernel command string"
	help
	  Always use the default kernel command string, even if the boot
	  loader passes other arguments to the kernel.
	  This is useful if you cannot or don't want to change the
	  command-line options your boot loader passes to the kernel.
endchoice

config BUILD_ARM64_APPENDED_DTB_IMAGE
	bool "Build a concatenated Image.gz/dtb by default"
	depends on OF
	help
	  Enabling this option will cause a concatenated Image.gz and list of
	  DTBs to be built by default (instead of a standalone Image.gz.)
	  The image will built in arch/arm64/boot/Image.gz-dtb

config BUILD_ARM64_APPENDED_DTB_IMAGE_NAMES
	string "Default dtb names"
	depends on BUILD_ARM64_APPENDED_DTB_IMAGE
	help
	  Space separated list of names of dtbs to append when
	  building a concatenated Image.gz-dtb.

endmenu

menu "Userspace binary formats"

source "fs/Kconfig.binfmt"

config COMPAT
	bool "Kernel support for 32-bit EL0"
	depends on !ARM64_64K_PAGES
	select COMPAT_BINFMT_ELF
	select HAVE_UID16
	select OLD_SIGSUSPEND3
	select COMPAT_OLD_SIGACTION
	help
	  This option enables support for a 32-bit EL0 running under a 64-bit
	  kernel at EL1. AArch32-specific components such as system calls,
	  the user helper functions, VFP support and the ptrace interface are
	  handled appropriately by the kernel.

	  If you want to execute 32-bit userspace applications, say Y.

config SYSVIPC_COMPAT
	def_bool y
	depends on COMPAT && SYSVIPC

endmenu

menu "Power management options"

source "kernel/power/Kconfig"

source "drivers/cpufreq/Kconfig"
config ARCH_SUSPEND_POSSIBLE
	def_bool y

config ARM64_CPU_SUSPEND
	def_bool PM_SLEEP

endmenu

menu "CPU Power Management"

source "drivers/cpuidle/Kconfig"

endmenu

source "net/Kconfig"

source "drivers/Kconfig"

source "fs/Kconfig"

source "arch/arm64/Kconfig.debug"

source "security/Kconfig"

source "crypto/Kconfig"
if CRYPTO
source "arch/arm64/crypto/Kconfig"
endif

source "lib/Kconfig"<|MERGE_RESOLUTION|>--- conflicted
+++ resolved
@@ -28,12 +28,9 @@
 	select GENERIC_TIME_VSYSCALL
 	select HARDIRQS_SW_RESEND
 	select HAVE_ARCH_AUDITSYSCALL
-<<<<<<< HEAD
 	select HAVE_ARCH_KGDB
 	select HAVE_ARCH_JUMP_LABEL
-=======
 	select HAVE_ARCH_SECCOMP_FILTER
->>>>>>> 900e9fd0
 	select HAVE_ARCH_TRACEHOOK
 	select HAVE_DEBUG_BUGVERBOSE
 	select HAVE_DEBUG_KMEMLEAK
@@ -291,12 +288,6 @@
 
 source "mm/Kconfig"
 
-<<<<<<< HEAD
-config FORCE_MAX_ZONEORDER
-	int
-	default "14" if (ARM64_64K_PAGES && TRANSPARENT_HUGEPAGE)
-	default "11"
-=======
 config SECCOMP
 	bool "Enable seccomp to safely compute untrusted bytecode"
 	---help---
@@ -310,7 +301,10 @@
 	  and the task is only allowed to execute a few safe syscalls
 	  defined by each seccomp mode.
 
->>>>>>> 900e9fd0
+config FORCE_MAX_ZONEORDER
+	int
+	default "14" if (ARM64_64K_PAGES && TRANSPARENT_HUGEPAGE)
+	default "11"
 
 endmenu
 
