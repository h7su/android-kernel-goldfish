--- conflicted
+++ resolved
@@ -28,13 +28,10 @@
 	select GENERIC_TIME_VSYSCALL
 	select HARDIRQS_SW_RESEND
 	select HAVE_ARCH_AUDITSYSCALL
-<<<<<<< HEAD
 	select HAVE_ARCH_KGDB
 	select HAVE_ARCH_JUMP_LABEL
-=======
 	select HAVE_ARCH_MMAP_RND_BITS
 	select HAVE_ARCH_MMAP_RND_COMPAT_BITS if COMPAT
->>>>>>> aa35bbf3
 	select HAVE_ARCH_SECCOMP_FILTER
 	select HAVE_ARCH_TRACEHOOK
 	select HAVE_DEBUG_BUGVERBOSE
