--- conflicted
+++ resolved
@@ -14,10 +14,6 @@
 #ifndef __ASM_PSCI_H
 #define __ASM_PSCI_H
 
-<<<<<<< HEAD
-int psci_init(void);
-=======
 void psci_init(void);
->>>>>>> 3698e46b
 
 #endif /* __ASM_PSCI_H */