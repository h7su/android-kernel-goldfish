--- conflicted
+++ resolved
@@ -172,8 +172,6 @@
 #define profile_pc(regs) instruction_pointer(regs)
 #endif
 
-<<<<<<< HEAD
-=======
 /*
  * True if instr is a 32-bit thumb instruction. This works if instr
  * is the first or only half-word of a thumb instruction. It also works
@@ -182,6 +180,5 @@
  */
 #define is_wide_instruction(instr)	((unsigned)(instr) >= 0xe800)
 
->>>>>>> 3868e7f8
 #endif /* __ASSEMBLY__ */
 #endif