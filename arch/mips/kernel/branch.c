--- conflicted
+++ resolved
@@ -841,16 +841,10 @@
 
 	return ret;
 
-<<<<<<< HEAD
 sigill_dsp:
-	printk("%s: DSP branch but not DSP ASE - sending SIGBUS.\n", current->comm);
-	force_sig(SIGBUS, current);
-=======
-sigill:
 	pr_info("%s: DSP branch but not DSP ASE - sending SIGILL.\n",
 		current->comm);
 	force_sig(SIGILL, current);
->>>>>>> b64ec06e
 	return -EFAULT;
 sigill_r6:
 	pr_info("%s: R2 branch but r2-to-r6 emulator is not preset - sending SIGILL.\n",
