/*
 *  Chip-specific setup code for the SAMA5D3 family
 *
 *  Copyright (C) 2013 Atmel,
 *                2013 Ludovic Desroches <ludovic.desroches@atmel.com>
 *
 * Licensed under GPLv2 or later.
 */

#include <linux/module.h>
#include <linux/dma-mapping.h>
#include <linux/clk/at91_pmc.h>

#include <asm/irq.h>
#include <asm/mach/arch.h>
#include <asm/mach/map.h>
#include <mach/sama5d3.h>
#include <mach/cpu.h>

#include "soc.h"
#include "generic.h"
#include "sam9_smc.h"

/* --------------------------------------------------------------------
<<<<<<< HEAD
 *  Clocks
 * -------------------------------------------------------------------- */

/*
 * The peripheral clocks.
 */

static struct clk pioA_clk = {
	.name		= "pioA_clk",
	.pid		= SAMA5D3_ID_PIOA,
	.type		= CLK_TYPE_PERIPHERAL,
};
static struct clk pioB_clk = {
	.name		= "pioB_clk",
	.pid		= SAMA5D3_ID_PIOB,
	.type		= CLK_TYPE_PERIPHERAL,
};
static struct clk pioC_clk = {
	.name		= "pioC_clk",
	.pid		= SAMA5D3_ID_PIOC,
	.type		= CLK_TYPE_PERIPHERAL,
};
static struct clk pioD_clk = {
	.name		= "pioD_clk",
	.pid		= SAMA5D3_ID_PIOD,
	.type		= CLK_TYPE_PERIPHERAL,
};
static struct clk pioE_clk = {
	.name		= "pioE_clk",
	.pid		= SAMA5D3_ID_PIOE,
	.type		= CLK_TYPE_PERIPHERAL,
};
static struct clk usart0_clk = {
	.name		= "usart0_clk",
	.pid		= SAMA5D3_ID_USART0,
	.type		= CLK_TYPE_PERIPHERAL,
	.div		= AT91_PMC_PCR_DIV2,
};
static struct clk usart1_clk = {
	.name		= "usart1_clk",
	.pid		= SAMA5D3_ID_USART1,
	.type		= CLK_TYPE_PERIPHERAL,
	.div		= AT91_PMC_PCR_DIV2,
};
static struct clk usart2_clk = {
	.name		= "usart2_clk",
	.pid		= SAMA5D3_ID_USART2,
	.type		= CLK_TYPE_PERIPHERAL,
	.div		= AT91_PMC_PCR_DIV2,
};
static struct clk usart3_clk = {
	.name		= "usart3_clk",
	.pid		= SAMA5D3_ID_USART3,
	.type		= CLK_TYPE_PERIPHERAL,
	.div		= AT91_PMC_PCR_DIV2,
};
static struct clk uart0_clk = {
	.name		= "uart0_clk",
	.pid		= SAMA5D3_ID_UART0,
	.type		= CLK_TYPE_PERIPHERAL,
	.div		= AT91_PMC_PCR_DIV2,
};
static struct clk uart1_clk = {
	.name		= "uart1_clk",
	.pid		= SAMA5D3_ID_UART1,
	.type		= CLK_TYPE_PERIPHERAL,
	.div		= AT91_PMC_PCR_DIV2,
};
static struct clk twi0_clk = {
	.name		= "twi0_clk",
	.pid		= SAMA5D3_ID_TWI0,
	.type		= CLK_TYPE_PERIPHERAL,
	.div		= AT91_PMC_PCR_DIV8,
};
static struct clk twi1_clk = {
	.name		= "twi1_clk",
	.pid		= SAMA5D3_ID_TWI1,
	.type		= CLK_TYPE_PERIPHERAL,
	.div		= AT91_PMC_PCR_DIV8,
};
static struct clk twi2_clk = {
	.name		= "twi2_clk",
	.pid		= SAMA5D3_ID_TWI2,
	.type		= CLK_TYPE_PERIPHERAL,
	.div		= AT91_PMC_PCR_DIV8,
};
static struct clk mmc0_clk = {
	.name		= "mci0_clk",
	.pid		= SAMA5D3_ID_HSMCI0,
	.type		= CLK_TYPE_PERIPHERAL,
};
static struct clk mmc1_clk = {
	.name		= "mci1_clk",
	.pid		= SAMA5D3_ID_HSMCI1,
	.type		= CLK_TYPE_PERIPHERAL,
};
static struct clk mmc2_clk = {
	.name		= "mci2_clk",
	.pid		= SAMA5D3_ID_HSMCI2,
	.type		= CLK_TYPE_PERIPHERAL,
};
static struct clk spi0_clk = {
	.name		= "spi0_clk",
	.pid		= SAMA5D3_ID_SPI0,
	.type		= CLK_TYPE_PERIPHERAL,
};
static struct clk spi1_clk = {
	.name		= "spi1_clk",
	.pid		= SAMA5D3_ID_SPI1,
	.type		= CLK_TYPE_PERIPHERAL,
};
static struct clk tcb0_clk = {
	.name		= "tcb0_clk",
	.pid		= SAMA5D3_ID_TC0,
	.type		= CLK_TYPE_PERIPHERAL,
	.div		= AT91_PMC_PCR_DIV2,
};
static struct clk tcb1_clk = {
	.name		= "tcb1_clk",
	.pid		= SAMA5D3_ID_TC1,
	.type		= CLK_TYPE_PERIPHERAL,
	.div		= AT91_PMC_PCR_DIV2,
};
static struct clk adc_clk = {
	.name		= "adc_clk",
	.pid		= SAMA5D3_ID_ADC,
	.type		= CLK_TYPE_PERIPHERAL,
	.div		= AT91_PMC_PCR_DIV2,
};
static struct clk adc_op_clk = {
	.name		= "adc_op_clk",
	.type		= CLK_TYPE_PERIPHERAL,
	.rate_hz	= 5000000,
};
static struct clk dma0_clk = {
	.name		= "dma0_clk",
	.pid		= SAMA5D3_ID_DMA0,
	.type		= CLK_TYPE_PERIPHERAL,
};
static struct clk dma1_clk = {
	.name		= "dma1_clk",
	.pid		= SAMA5D3_ID_DMA1,
	.type		= CLK_TYPE_PERIPHERAL,
};
static struct clk uhphs_clk = {
	.name		= "uhphs",
	.pid		= SAMA5D3_ID_UHPHS,
	.type		= CLK_TYPE_PERIPHERAL,
};
static struct clk udphs_clk = {
	.name		= "udphs_clk",
	.pid		= SAMA5D3_ID_UDPHS,
	.type		= CLK_TYPE_PERIPHERAL,
};
/* gmac only for sama5d33, sama5d34, sama5d35 */
static struct clk macb0_clk = {
	.name		= "macb0_clk",
	.pid		= SAMA5D3_ID_GMAC,
	.type		= CLK_TYPE_PERIPHERAL,
};
/* emac only for sama5d31, sama5d35 */
static struct clk macb1_clk = {
	.name		= "macb1_clk",
	.pid		= SAMA5D3_ID_EMAC,
	.type		= CLK_TYPE_PERIPHERAL,
};
/* lcd only for sama5d31, sama5d33, sama5d34 */
static struct clk lcdc_clk = {
	.name		= "lcdc_clk",
	.pid		= SAMA5D3_ID_LCDC,
	.type		= CLK_TYPE_PERIPHERAL,
};
/* isi only for sama5d33, sama5d35 */
static struct clk isi_clk = {
	.name		= "isi_clk",
	.pid		= SAMA5D3_ID_ISI,
	.type		= CLK_TYPE_PERIPHERAL,
};
static struct clk can0_clk = {
	.name		= "can0_clk",
	.pid		= SAMA5D3_ID_CAN0,
	.type		= CLK_TYPE_PERIPHERAL,
	.div		= AT91_PMC_PCR_DIV2,
};
static struct clk can1_clk = {
	.name		= "can1_clk",
	.pid		= SAMA5D3_ID_CAN1,
	.type		= CLK_TYPE_PERIPHERAL,
	.div		= AT91_PMC_PCR_DIV2,
};
static struct clk ssc0_clk = {
	.name		= "ssc0_clk",
	.pid		= SAMA5D3_ID_SSC0,
	.type		= CLK_TYPE_PERIPHERAL,
	.div		= AT91_PMC_PCR_DIV2,
};
static struct clk ssc1_clk = {
	.name		= "ssc1_clk",
	.pid		= SAMA5D3_ID_SSC1,
	.type		= CLK_TYPE_PERIPHERAL,
	.div		= AT91_PMC_PCR_DIV2,
};
static struct clk sha_clk = {
	.name		= "sha_clk",
	.pid		= SAMA5D3_ID_SHA,
	.type		= CLK_TYPE_PERIPHERAL,
	.div		= AT91_PMC_PCR_DIV8,
};
static struct clk aes_clk = {
	.name		= "aes_clk",
	.pid		= SAMA5D3_ID_AES,
	.type		= CLK_TYPE_PERIPHERAL,
};
static struct clk tdes_clk = {
	.name		= "tdes_clk",
	.pid		= SAMA5D3_ID_TDES,
	.type		= CLK_TYPE_PERIPHERAL,
};

static struct clk *periph_clocks[] __initdata = {
	&pioA_clk,
	&pioB_clk,
	&pioC_clk,
	&pioD_clk,
	&pioE_clk,
	&usart0_clk,
	&usart1_clk,
	&usart2_clk,
	&usart3_clk,
	&uart0_clk,
	&uart1_clk,
	&twi0_clk,
	&twi1_clk,
	&twi2_clk,
	&mmc0_clk,
	&mmc1_clk,
	&mmc2_clk,
	&spi0_clk,
	&spi1_clk,
	&tcb0_clk,
	&tcb1_clk,
	&adc_clk,
	&adc_op_clk,
	&dma0_clk,
	&dma1_clk,
	&uhphs_clk,
	&udphs_clk,
	&macb0_clk,
	&macb1_clk,
	&lcdc_clk,
	&isi_clk,
	&can0_clk,
	&can1_clk,
	&ssc0_clk,
	&ssc1_clk,
	&sha_clk,
	&aes_clk,
	&tdes_clk,
};

static struct clk pck0 = {
	.name		= "pck0",
	.pmc_mask	= AT91_PMC_PCK0,
	.type		= CLK_TYPE_PROGRAMMABLE,
	.id		= 0,
};

static struct clk pck1 = {
	.name		= "pck1",
	.pmc_mask	= AT91_PMC_PCK1,
	.type		= CLK_TYPE_PROGRAMMABLE,
	.id		= 1,
};

static struct clk pck2 = {
	.name		= "pck2",
	.pmc_mask	= AT91_PMC_PCK2,
	.type		= CLK_TYPE_PROGRAMMABLE,
	.id		= 2,
};

static struct clk_lookup periph_clocks_lookups[] = {
	/* lookup table for DT entries */
	CLKDEV_CON_DEV_ID("usart", "ffffee00.serial", &mck),
	CLKDEV_CON_DEV_ID(NULL, "fffff200.gpio", &pioA_clk),
	CLKDEV_CON_DEV_ID(NULL, "fffff400.gpio", &pioB_clk),
	CLKDEV_CON_DEV_ID(NULL, "fffff600.gpio", &pioC_clk),
	CLKDEV_CON_DEV_ID(NULL, "fffff800.gpio", &pioD_clk),
	CLKDEV_CON_DEV_ID(NULL, "fffffa00.gpio", &pioE_clk),
	CLKDEV_CON_DEV_ID("usart", "f001c000.serial", &usart0_clk),
	CLKDEV_CON_DEV_ID("usart", "f0020000.serial", &usart1_clk),
	CLKDEV_CON_DEV_ID("usart", "f8020000.serial", &usart2_clk),
	CLKDEV_CON_DEV_ID("usart", "f8024000.serial", &usart3_clk),
	CLKDEV_CON_DEV_ID(NULL, "f0014000.i2c", &twi0_clk),
	CLKDEV_CON_DEV_ID(NULL, "f0018000.i2c", &twi1_clk),
	CLKDEV_CON_DEV_ID(NULL, "f801c000.i2c", &twi2_clk),
	CLKDEV_CON_DEV_ID("mci_clk", "f0000000.mmc", &mmc0_clk),
	CLKDEV_CON_DEV_ID("mci_clk", "f8000000.mmc", &mmc1_clk),
	CLKDEV_CON_DEV_ID("mci_clk", "f8004000.mmc", &mmc2_clk),
	CLKDEV_CON_DEV_ID("spi_clk", "f0004000.spi", &spi0_clk),
	CLKDEV_CON_DEV_ID("spi_clk", "f8008000.spi", &spi1_clk),
	CLKDEV_CON_DEV_ID("t0_clk", "f0010000.timer", &tcb0_clk),
	CLKDEV_CON_DEV_ID("t0_clk", "f8014000.timer", &tcb1_clk),
	CLKDEV_CON_DEV_ID("tsc_clk", "f8018000.tsadcc", &adc_clk),
	CLKDEV_CON_DEV_ID("dma_clk", "ffffe600.dma-controller", &dma0_clk),
	CLKDEV_CON_DEV_ID("dma_clk", "ffffe800.dma-controller", &dma1_clk),
	CLKDEV_CON_DEV_ID("hclk", "600000.ohci", &uhphs_clk),
	CLKDEV_CON_DEV_ID("ohci_clk", "600000.ohci", &uhphs_clk),
	CLKDEV_CON_DEV_ID("ehci_clk", "700000.ehci", &uhphs_clk),
	CLKDEV_CON_DEV_ID("pclk", "500000.gadget", &udphs_clk),
	CLKDEV_CON_DEV_ID("hclk", "500000.gadget", &utmi_clk),
	CLKDEV_CON_DEV_ID("hclk", "f0028000.ethernet", &macb0_clk),
	CLKDEV_CON_DEV_ID("pclk", "f0028000.ethernet", &macb0_clk),
	CLKDEV_CON_DEV_ID("hclk", "f802c000.ethernet", &macb1_clk),
	CLKDEV_CON_DEV_ID("pclk", "f802c000.ethernet", &macb1_clk),
	CLKDEV_CON_DEV_ID("pclk", "f0008000.ssc", &ssc0_clk),
	CLKDEV_CON_DEV_ID("pclk", "f000c000.ssc", &ssc1_clk),
	CLKDEV_CON_DEV_ID("can_clk", "f000c000.can", &can0_clk),
	CLKDEV_CON_DEV_ID("can_clk", "f8010000.can", &can1_clk),
	CLKDEV_CON_DEV_ID("sha_clk", "f8034000.sha", &sha_clk),
	CLKDEV_CON_DEV_ID("aes_clk", "f8038000.aes", &aes_clk),
	CLKDEV_CON_DEV_ID("tdes_clk", "f803c000.tdes", &tdes_clk),
};

static void __init sama5d3_register_clocks(void)
{
	int i;

	for (i = 0; i < ARRAY_SIZE(periph_clocks); i++)
		clk_register(periph_clocks[i]);

	clkdev_add_table(periph_clocks_lookups,
			 ARRAY_SIZE(periph_clocks_lookups));

	clk_register(&pck0);
	clk_register(&pck1);
	clk_register(&pck2);
}

/* --------------------------------------------------------------------
=======
>>>>>>> b46e837d
 *  AT91SAM9x5 processor initialization
 * -------------------------------------------------------------------- */

static void __init sama5d3_map_io(void)
{
	at91_init_sram(0, SAMA5D3_SRAM_BASE, SAMA5D3_SRAM_SIZE);
}

static void __init sama5d3_initialize(void)
{
	at91_sysirq_mask_rtc(SAMA5D3_BASE_RTC);
}

AT91_SOC_START(sama5d3)
	.map_io = sama5d3_map_io,
	.init = sama5d3_initialize,
AT91_SOC_END<|MERGE_RESOLUTION|>--- conflicted
+++ resolved
@@ -22,349 +22,6 @@
 #include "sam9_smc.h"
 
 /* --------------------------------------------------------------------
-<<<<<<< HEAD
- *  Clocks
- * -------------------------------------------------------------------- */
-
-/*
- * The peripheral clocks.
- */
-
-static struct clk pioA_clk = {
-	.name		= "pioA_clk",
-	.pid		= SAMA5D3_ID_PIOA,
-	.type		= CLK_TYPE_PERIPHERAL,
-};
-static struct clk pioB_clk = {
-	.name		= "pioB_clk",
-	.pid		= SAMA5D3_ID_PIOB,
-	.type		= CLK_TYPE_PERIPHERAL,
-};
-static struct clk pioC_clk = {
-	.name		= "pioC_clk",
-	.pid		= SAMA5D3_ID_PIOC,
-	.type		= CLK_TYPE_PERIPHERAL,
-};
-static struct clk pioD_clk = {
-	.name		= "pioD_clk",
-	.pid		= SAMA5D3_ID_PIOD,
-	.type		= CLK_TYPE_PERIPHERAL,
-};
-static struct clk pioE_clk = {
-	.name		= "pioE_clk",
-	.pid		= SAMA5D3_ID_PIOE,
-	.type		= CLK_TYPE_PERIPHERAL,
-};
-static struct clk usart0_clk = {
-	.name		= "usart0_clk",
-	.pid		= SAMA5D3_ID_USART0,
-	.type		= CLK_TYPE_PERIPHERAL,
-	.div		= AT91_PMC_PCR_DIV2,
-};
-static struct clk usart1_clk = {
-	.name		= "usart1_clk",
-	.pid		= SAMA5D3_ID_USART1,
-	.type		= CLK_TYPE_PERIPHERAL,
-	.div		= AT91_PMC_PCR_DIV2,
-};
-static struct clk usart2_clk = {
-	.name		= "usart2_clk",
-	.pid		= SAMA5D3_ID_USART2,
-	.type		= CLK_TYPE_PERIPHERAL,
-	.div		= AT91_PMC_PCR_DIV2,
-};
-static struct clk usart3_clk = {
-	.name		= "usart3_clk",
-	.pid		= SAMA5D3_ID_USART3,
-	.type		= CLK_TYPE_PERIPHERAL,
-	.div		= AT91_PMC_PCR_DIV2,
-};
-static struct clk uart0_clk = {
-	.name		= "uart0_clk",
-	.pid		= SAMA5D3_ID_UART0,
-	.type		= CLK_TYPE_PERIPHERAL,
-	.div		= AT91_PMC_PCR_DIV2,
-};
-static struct clk uart1_clk = {
-	.name		= "uart1_clk",
-	.pid		= SAMA5D3_ID_UART1,
-	.type		= CLK_TYPE_PERIPHERAL,
-	.div		= AT91_PMC_PCR_DIV2,
-};
-static struct clk twi0_clk = {
-	.name		= "twi0_clk",
-	.pid		= SAMA5D3_ID_TWI0,
-	.type		= CLK_TYPE_PERIPHERAL,
-	.div		= AT91_PMC_PCR_DIV8,
-};
-static struct clk twi1_clk = {
-	.name		= "twi1_clk",
-	.pid		= SAMA5D3_ID_TWI1,
-	.type		= CLK_TYPE_PERIPHERAL,
-	.div		= AT91_PMC_PCR_DIV8,
-};
-static struct clk twi2_clk = {
-	.name		= "twi2_clk",
-	.pid		= SAMA5D3_ID_TWI2,
-	.type		= CLK_TYPE_PERIPHERAL,
-	.div		= AT91_PMC_PCR_DIV8,
-};
-static struct clk mmc0_clk = {
-	.name		= "mci0_clk",
-	.pid		= SAMA5D3_ID_HSMCI0,
-	.type		= CLK_TYPE_PERIPHERAL,
-};
-static struct clk mmc1_clk = {
-	.name		= "mci1_clk",
-	.pid		= SAMA5D3_ID_HSMCI1,
-	.type		= CLK_TYPE_PERIPHERAL,
-};
-static struct clk mmc2_clk = {
-	.name		= "mci2_clk",
-	.pid		= SAMA5D3_ID_HSMCI2,
-	.type		= CLK_TYPE_PERIPHERAL,
-};
-static struct clk spi0_clk = {
-	.name		= "spi0_clk",
-	.pid		= SAMA5D3_ID_SPI0,
-	.type		= CLK_TYPE_PERIPHERAL,
-};
-static struct clk spi1_clk = {
-	.name		= "spi1_clk",
-	.pid		= SAMA5D3_ID_SPI1,
-	.type		= CLK_TYPE_PERIPHERAL,
-};
-static struct clk tcb0_clk = {
-	.name		= "tcb0_clk",
-	.pid		= SAMA5D3_ID_TC0,
-	.type		= CLK_TYPE_PERIPHERAL,
-	.div		= AT91_PMC_PCR_DIV2,
-};
-static struct clk tcb1_clk = {
-	.name		= "tcb1_clk",
-	.pid		= SAMA5D3_ID_TC1,
-	.type		= CLK_TYPE_PERIPHERAL,
-	.div		= AT91_PMC_PCR_DIV2,
-};
-static struct clk adc_clk = {
-	.name		= "adc_clk",
-	.pid		= SAMA5D3_ID_ADC,
-	.type		= CLK_TYPE_PERIPHERAL,
-	.div		= AT91_PMC_PCR_DIV2,
-};
-static struct clk adc_op_clk = {
-	.name		= "adc_op_clk",
-	.type		= CLK_TYPE_PERIPHERAL,
-	.rate_hz	= 5000000,
-};
-static struct clk dma0_clk = {
-	.name		= "dma0_clk",
-	.pid		= SAMA5D3_ID_DMA0,
-	.type		= CLK_TYPE_PERIPHERAL,
-};
-static struct clk dma1_clk = {
-	.name		= "dma1_clk",
-	.pid		= SAMA5D3_ID_DMA1,
-	.type		= CLK_TYPE_PERIPHERAL,
-};
-static struct clk uhphs_clk = {
-	.name		= "uhphs",
-	.pid		= SAMA5D3_ID_UHPHS,
-	.type		= CLK_TYPE_PERIPHERAL,
-};
-static struct clk udphs_clk = {
-	.name		= "udphs_clk",
-	.pid		= SAMA5D3_ID_UDPHS,
-	.type		= CLK_TYPE_PERIPHERAL,
-};
-/* gmac only for sama5d33, sama5d34, sama5d35 */
-static struct clk macb0_clk = {
-	.name		= "macb0_clk",
-	.pid		= SAMA5D3_ID_GMAC,
-	.type		= CLK_TYPE_PERIPHERAL,
-};
-/* emac only for sama5d31, sama5d35 */
-static struct clk macb1_clk = {
-	.name		= "macb1_clk",
-	.pid		= SAMA5D3_ID_EMAC,
-	.type		= CLK_TYPE_PERIPHERAL,
-};
-/* lcd only for sama5d31, sama5d33, sama5d34 */
-static struct clk lcdc_clk = {
-	.name		= "lcdc_clk",
-	.pid		= SAMA5D3_ID_LCDC,
-	.type		= CLK_TYPE_PERIPHERAL,
-};
-/* isi only for sama5d33, sama5d35 */
-static struct clk isi_clk = {
-	.name		= "isi_clk",
-	.pid		= SAMA5D3_ID_ISI,
-	.type		= CLK_TYPE_PERIPHERAL,
-};
-static struct clk can0_clk = {
-	.name		= "can0_clk",
-	.pid		= SAMA5D3_ID_CAN0,
-	.type		= CLK_TYPE_PERIPHERAL,
-	.div		= AT91_PMC_PCR_DIV2,
-};
-static struct clk can1_clk = {
-	.name		= "can1_clk",
-	.pid		= SAMA5D3_ID_CAN1,
-	.type		= CLK_TYPE_PERIPHERAL,
-	.div		= AT91_PMC_PCR_DIV2,
-};
-static struct clk ssc0_clk = {
-	.name		= "ssc0_clk",
-	.pid		= SAMA5D3_ID_SSC0,
-	.type		= CLK_TYPE_PERIPHERAL,
-	.div		= AT91_PMC_PCR_DIV2,
-};
-static struct clk ssc1_clk = {
-	.name		= "ssc1_clk",
-	.pid		= SAMA5D3_ID_SSC1,
-	.type		= CLK_TYPE_PERIPHERAL,
-	.div		= AT91_PMC_PCR_DIV2,
-};
-static struct clk sha_clk = {
-	.name		= "sha_clk",
-	.pid		= SAMA5D3_ID_SHA,
-	.type		= CLK_TYPE_PERIPHERAL,
-	.div		= AT91_PMC_PCR_DIV8,
-};
-static struct clk aes_clk = {
-	.name		= "aes_clk",
-	.pid		= SAMA5D3_ID_AES,
-	.type		= CLK_TYPE_PERIPHERAL,
-};
-static struct clk tdes_clk = {
-	.name		= "tdes_clk",
-	.pid		= SAMA5D3_ID_TDES,
-	.type		= CLK_TYPE_PERIPHERAL,
-};
-
-static struct clk *periph_clocks[] __initdata = {
-	&pioA_clk,
-	&pioB_clk,
-	&pioC_clk,
-	&pioD_clk,
-	&pioE_clk,
-	&usart0_clk,
-	&usart1_clk,
-	&usart2_clk,
-	&usart3_clk,
-	&uart0_clk,
-	&uart1_clk,
-	&twi0_clk,
-	&twi1_clk,
-	&twi2_clk,
-	&mmc0_clk,
-	&mmc1_clk,
-	&mmc2_clk,
-	&spi0_clk,
-	&spi1_clk,
-	&tcb0_clk,
-	&tcb1_clk,
-	&adc_clk,
-	&adc_op_clk,
-	&dma0_clk,
-	&dma1_clk,
-	&uhphs_clk,
-	&udphs_clk,
-	&macb0_clk,
-	&macb1_clk,
-	&lcdc_clk,
-	&isi_clk,
-	&can0_clk,
-	&can1_clk,
-	&ssc0_clk,
-	&ssc1_clk,
-	&sha_clk,
-	&aes_clk,
-	&tdes_clk,
-};
-
-static struct clk pck0 = {
-	.name		= "pck0",
-	.pmc_mask	= AT91_PMC_PCK0,
-	.type		= CLK_TYPE_PROGRAMMABLE,
-	.id		= 0,
-};
-
-static struct clk pck1 = {
-	.name		= "pck1",
-	.pmc_mask	= AT91_PMC_PCK1,
-	.type		= CLK_TYPE_PROGRAMMABLE,
-	.id		= 1,
-};
-
-static struct clk pck2 = {
-	.name		= "pck2",
-	.pmc_mask	= AT91_PMC_PCK2,
-	.type		= CLK_TYPE_PROGRAMMABLE,
-	.id		= 2,
-};
-
-static struct clk_lookup periph_clocks_lookups[] = {
-	/* lookup table for DT entries */
-	CLKDEV_CON_DEV_ID("usart", "ffffee00.serial", &mck),
-	CLKDEV_CON_DEV_ID(NULL, "fffff200.gpio", &pioA_clk),
-	CLKDEV_CON_DEV_ID(NULL, "fffff400.gpio", &pioB_clk),
-	CLKDEV_CON_DEV_ID(NULL, "fffff600.gpio", &pioC_clk),
-	CLKDEV_CON_DEV_ID(NULL, "fffff800.gpio", &pioD_clk),
-	CLKDEV_CON_DEV_ID(NULL, "fffffa00.gpio", &pioE_clk),
-	CLKDEV_CON_DEV_ID("usart", "f001c000.serial", &usart0_clk),
-	CLKDEV_CON_DEV_ID("usart", "f0020000.serial", &usart1_clk),
-	CLKDEV_CON_DEV_ID("usart", "f8020000.serial", &usart2_clk),
-	CLKDEV_CON_DEV_ID("usart", "f8024000.serial", &usart3_clk),
-	CLKDEV_CON_DEV_ID(NULL, "f0014000.i2c", &twi0_clk),
-	CLKDEV_CON_DEV_ID(NULL, "f0018000.i2c", &twi1_clk),
-	CLKDEV_CON_DEV_ID(NULL, "f801c000.i2c", &twi2_clk),
-	CLKDEV_CON_DEV_ID("mci_clk", "f0000000.mmc", &mmc0_clk),
-	CLKDEV_CON_DEV_ID("mci_clk", "f8000000.mmc", &mmc1_clk),
-	CLKDEV_CON_DEV_ID("mci_clk", "f8004000.mmc", &mmc2_clk),
-	CLKDEV_CON_DEV_ID("spi_clk", "f0004000.spi", &spi0_clk),
-	CLKDEV_CON_DEV_ID("spi_clk", "f8008000.spi", &spi1_clk),
-	CLKDEV_CON_DEV_ID("t0_clk", "f0010000.timer", &tcb0_clk),
-	CLKDEV_CON_DEV_ID("t0_clk", "f8014000.timer", &tcb1_clk),
-	CLKDEV_CON_DEV_ID("tsc_clk", "f8018000.tsadcc", &adc_clk),
-	CLKDEV_CON_DEV_ID("dma_clk", "ffffe600.dma-controller", &dma0_clk),
-	CLKDEV_CON_DEV_ID("dma_clk", "ffffe800.dma-controller", &dma1_clk),
-	CLKDEV_CON_DEV_ID("hclk", "600000.ohci", &uhphs_clk),
-	CLKDEV_CON_DEV_ID("ohci_clk", "600000.ohci", &uhphs_clk),
-	CLKDEV_CON_DEV_ID("ehci_clk", "700000.ehci", &uhphs_clk),
-	CLKDEV_CON_DEV_ID("pclk", "500000.gadget", &udphs_clk),
-	CLKDEV_CON_DEV_ID("hclk", "500000.gadget", &utmi_clk),
-	CLKDEV_CON_DEV_ID("hclk", "f0028000.ethernet", &macb0_clk),
-	CLKDEV_CON_DEV_ID("pclk", "f0028000.ethernet", &macb0_clk),
-	CLKDEV_CON_DEV_ID("hclk", "f802c000.ethernet", &macb1_clk),
-	CLKDEV_CON_DEV_ID("pclk", "f802c000.ethernet", &macb1_clk),
-	CLKDEV_CON_DEV_ID("pclk", "f0008000.ssc", &ssc0_clk),
-	CLKDEV_CON_DEV_ID("pclk", "f000c000.ssc", &ssc1_clk),
-	CLKDEV_CON_DEV_ID("can_clk", "f000c000.can", &can0_clk),
-	CLKDEV_CON_DEV_ID("can_clk", "f8010000.can", &can1_clk),
-	CLKDEV_CON_DEV_ID("sha_clk", "f8034000.sha", &sha_clk),
-	CLKDEV_CON_DEV_ID("aes_clk", "f8038000.aes", &aes_clk),
-	CLKDEV_CON_DEV_ID("tdes_clk", "f803c000.tdes", &tdes_clk),
-};
-
-static void __init sama5d3_register_clocks(void)
-{
-	int i;
-
-	for (i = 0; i < ARRAY_SIZE(periph_clocks); i++)
-		clk_register(periph_clocks[i]);
-
-	clkdev_add_table(periph_clocks_lookups,
-			 ARRAY_SIZE(periph_clocks_lookups));
-
-	clk_register(&pck0);
-	clk_register(&pck1);
-	clk_register(&pck2);
-}
-
-/* --------------------------------------------------------------------
-=======
->>>>>>> b46e837d
  *  AT91SAM9x5 processor initialization
  * -------------------------------------------------------------------- */
 
