--- conflicted
+++ resolved
@@ -639,13 +639,9 @@
 	}
 }
 
-<<<<<<< HEAD
-static void alloc_init_pud(pgd_t *pgd, unsigned long addr, unsigned long end,
-	unsigned long phys, const struct mem_type *type, bool force_pages)
-=======
 static void __init alloc_init_pud(pgd_t *pgd, unsigned long addr,
-	unsigned long end, unsigned long phys, const struct mem_type *type)
->>>>>>> d48b97b4
+	unsigned long end, unsigned long phys, const struct mem_type *type,
+	bool force_pages)
 {
 	pud_t *pud = pud_offset(pgd, addr);
 	unsigned long next;
